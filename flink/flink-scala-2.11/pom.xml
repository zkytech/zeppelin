<?xml version="1.0" encoding="UTF-8"?>
<!--
  ~ Licensed to the Apache Software Foundation (ASF) under one or more
  ~ contributor license agreements.  See the NOTICE file distributed with
  ~ this work for additional information regarding copyright ownership.
  ~ The ASF licenses this file to You under the Apache License, Version 2.0
  ~ (the "License"); you may not use this file except in compliance with
  ~ the License.  You may obtain a copy of the License at
  ~
  ~    http://www.apache.org/licenses/LICENSE-2.0
  ~
  ~ Unless required by applicable law or agreed to in writing, software
  ~ distributed under the License is distributed on an "AS IS" BASIS,
  ~ WITHOUT WARRANTIES OR CONDITIONS OF ANY KIND, either express or implied.
  ~ See the License for the specific language governing permissions and
  ~ limitations under the License.
  -->
<project xmlns="http://maven.apache.org/POM/4.0.0" xmlns:xsi="http://www.w3.org/2001/XMLSchema-instance"
  xsi:schemaLocation="http://maven.apache.org/POM/4.0.0 https://maven.apache.org/xsd/maven-4.0.0.xsd">
  <parent>
    <groupId>org.apache.zeppelin</groupId>
    <artifactId>flink-scala-parent</artifactId>
<<<<<<< HEAD
    <version>0.10.1</version>
=======
    <version>0.11.0-SNAPSHOT</version>
>>>>>>> 13ca4ea3
    <relativePath>../flink-scala-parent/pom.xml</relativePath>
  </parent>

  <modelVersion>4.0.0</modelVersion>
  <groupId>org.apache.zeppelin</groupId>
  <artifactId>flink-scala-2.11</artifactId>
<<<<<<< HEAD
  <version>0.10.1</version>
=======
  <version>0.11.0-SNAPSHOT</version>
>>>>>>> 13ca4ea3
  <packaging>jar</packaging>
  <name>Zeppelin: Flink Interpreter Scala_2.11</name>

  <properties>
    <flink.scala.version>2.11.12</flink.scala.version>
    <flink.scala.binary.version>2.11</flink.scala.binary.version>
    <flink.scala.compile.version>${flink.scala.version}</flink.scala.compile.version>
  </properties>

  <build>
    <plugins>
      <plugin>
        <groupId>org.codehaus.mojo</groupId>
        <artifactId>build-helper-maven-plugin</artifactId>
      </plugin>
      
      <plugin>
        <groupId>net.alchim31.maven</groupId>
        <artifactId>scala-maven-plugin</artifactId>
      </plugin>

      <plugin>
        <groupId>com.googlecode.maven-download-plugin</groupId>
        <artifactId>download-maven-plugin</artifactId>
      </plugin>

      <plugin>
        <groupId>org.apache.maven.plugins</groupId>
        <artifactId>maven-surefire-plugin</artifactId>
      </plugin>

      <plugin>
        <groupId>org.apache.maven.plugins</groupId>
        <artifactId>maven-resources-plugin</artifactId>
      </plugin>

      <plugin>
        <groupId>org.scalatest</groupId>
        <artifactId>scalatest-maven-plugin</artifactId>
      </plugin>
      <plugin>
        <groupId>org.apache.maven.plugins</groupId>
        <artifactId>maven-jar-plugin</artifactId>
      </plugin>

      <plugin>
        <groupId>org.apache.maven.plugins</groupId>
        <artifactId>maven-shade-plugin</artifactId>
      </plugin>

    </plugins>
  </build>
</project><|MERGE_RESOLUTION|>--- conflicted
+++ resolved
@@ -20,22 +20,14 @@
   <parent>
     <groupId>org.apache.zeppelin</groupId>
     <artifactId>flink-scala-parent</artifactId>
-<<<<<<< HEAD
-    <version>0.10.1</version>
-=======
     <version>0.11.0-SNAPSHOT</version>
->>>>>>> 13ca4ea3
     <relativePath>../flink-scala-parent/pom.xml</relativePath>
   </parent>
 
   <modelVersion>4.0.0</modelVersion>
   <groupId>org.apache.zeppelin</groupId>
   <artifactId>flink-scala-2.11</artifactId>
-<<<<<<< HEAD
-  <version>0.10.1</version>
-=======
   <version>0.11.0-SNAPSHOT</version>
->>>>>>> 13ca4ea3
   <packaging>jar</packaging>
   <name>Zeppelin: Flink Interpreter Scala_2.11</name>
 
