/*
 * Licensed to the Apache Software Foundation (ASF) under one
 * or more contributor license agreements.  See the NOTICE file
 * distributed with this work for additional information
 * regarding copyright ownership.  The ASF licenses this file
 * to you under the Apache License, Version 2.0 (the
 * "License"); you may not use this file except in compliance
 * with the License.  You may obtain a copy of the License at
 *
 *     http://www.apache.org/licenses/LICENSE-2.0
 *
 * Unless required by applicable law or agreed to in writing, software
 * distributed under the License is distributed on an "AS IS" BASIS,
 * WITHOUT WARRANTIES OR CONDITIONS OF ANY KIND, either express or implied.
 * See the License for the specific language governing permissions and
 * limitations under the License.
 */

package org.apache.zeppelin.flink.internal

import java.io._

import org.apache.flink.annotation.Internal
import org.apache.flink.client.cli.{CliFrontend, CliFrontendParser}
import org.apache.flink.client.deployment.DefaultClusterClientServiceLoader
import org.apache.flink.client.deployment.executors.RemoteExecutor
import org.apache.flink.client.program.{ClusterClient, MiniClusterClient}
import org.apache.flink.configuration._
import org.apache.flink.runtime.minicluster.{MiniCluster, MiniClusterConfiguration}
import org.apache.flink.yarn.executors.YarnSessionClusterExecutor
import org.apache.zeppelin.flink.FlinkShims


import scala.collection.mutable.ArrayBuffer

/**
 * Copy from flink, because we need to customize it to make sure
 * it work with multiple versions of flink.
 */
object FlinkShell {

  object ExecutionMode extends Enumeration {
    val UNDEFINED, LOCAL, REMOTE, YARN, YARN_APPLICATION, KUBERNETES_APPLICATION = Value

<<<<<<< HEAD
    def isYarnAppicationMode(mode: ExecutionMode.Value): Boolean = {
      mode == ExecutionMode.YARN_APPLICATION
    }

=======
    def isYarnApplicationMode(mode: ExecutionMode.Value): Boolean = {
      mode == ExecutionMode.YARN_APPLICATION
    }

    def isYarnMode(mode: ExecutionMode.Value): Boolean = {
      mode == ExecutionMode.YARN
    }

    def isOnYarn(mode: ExecutionMode.Value): Boolean = {
      isYarnApplicationMode(mode) || isYarnMode(mode)
    }

>>>>>>> 13ca4ea3
    def isK8sApplicationMode(mode: ExecutionMode.Value): Boolean = {
      mode == ExecutionMode.KUBERNETES_APPLICATION
    }

    def isApplicationMode(mode: ExecutionMode.Value): Boolean = {
<<<<<<< HEAD
      isYarnAppicationMode(mode) || isK8sApplicationMode(mode)
=======
      isYarnApplicationMode(mode) || isK8sApplicationMode(mode)
>>>>>>> 13ca4ea3
    }
  }

  /** Configuration object */
  case class Config(
    host: Option[String] = None,
    port: Option[Int] = None,
    externalJars: Option[Array[String]] = None,
    executionMode: ExecutionMode.Value = ExecutionMode.UNDEFINED,
    yarnConfig: Option[YarnConfig] = None,
    configDir: Option[String] = None
  )

  /** YARN configuration object */
  case class YarnConfig(
    jobManagerMemory: Option[String] = None,
    name: Option[String] = None,
    queue: Option[String] = None,
    slots: Option[Int] = None,
    taskManagerMemory: Option[String] = None
  )

  /** Buffered reader to substitute input in test */
  var bufferedReader: Option[BufferedReader] = None

  @Internal def ensureYarnConfig(config: Config) = config.yarnConfig match {
    case Some(yarnConfig) => yarnConfig
    case None => YarnConfig()
  }

  private def getConfigDir(config: Config) = {
    config.configDir.getOrElse(CliFrontend.getConfigurationDirectoryFromEnv)
  }

  @Internal
  def fetchConnectionInfo(
      config: Config,
      flinkConfig: Configuration,
      flinkShims: FlinkShims): (Configuration, Option[ClusterClient[_]]) = {

    config.executionMode match {
      case ExecutionMode.LOCAL => createLocalClusterAndConfig(flinkConfig)
      case ExecutionMode.REMOTE => createRemoteConfig(config, flinkConfig)
      case ExecutionMode.YARN => createYarnClusterIfNeededAndGetConfig(config, flinkConfig, flinkShims)
      case ExecutionMode.YARN_APPLICATION => (flinkConfig, None)
      case ExecutionMode.KUBERNETES_APPLICATION => (flinkConfig, None)
      case ExecutionMode.UNDEFINED => // Wrong input
        throw new IllegalArgumentException("please specify execution mode:\n" +
          "[local | remote <host> <port> | yarn | yarn-application | kubernetes-application]")
    }
  }

  private def createYarnClusterIfNeededAndGetConfig(config: Config, flinkConfig: Configuration, flinkShims: FlinkShims) = {
    flinkConfig.setBoolean(DeploymentOptions.ATTACHED, true)

    val (clusterConfig, clusterClient) = config.yarnConfig match {
      case Some(_) => deployNewYarnCluster(config, flinkConfig, flinkShims)
      case None => (flinkConfig, None)
    }

    val (effectiveConfig, _) = clusterClient match {
      case Some(_) => fetchDeployedYarnClusterInfo(config, clusterConfig, "yarn-cluster", flinkShims)
      case None => fetchDeployedYarnClusterInfo(config, clusterConfig, "default", flinkShims)
    }

    println("Configuration: " + effectiveConfig)

    (effectiveConfig, clusterClient)
  }

  private def deployNewYarnCluster(config: Config, flinkConfig: Configuration, flinkShims: FlinkShims) = {
    var effectiveConfig = new Configuration(flinkConfig)
    val args = parseArgList(config, "yarn-cluster")

    val configurationDirectory = getConfigDir(config)

    val frontend = new CliFrontend(
      effectiveConfig,
      CliFrontend.loadCustomCommandLines(effectiveConfig, configurationDirectory))

    val commandOptions = CliFrontendParser.getRunCommandOptions
    val commandLineOptions = CliFrontendParser.mergeOptions(commandOptions,
      frontend.getCustomCommandLineOptions)
    val commandLine = CliFrontendParser.parse(commandLineOptions, args, true)

    effectiveConfig = flinkShims
      .updateEffectiveConfig(frontend, commandLine, effectiveConfig)
      .asInstanceOf[Configuration]

    val serviceLoader = new DefaultClusterClientServiceLoader
    val clientFactory = serviceLoader.getClusterClientFactory(effectiveConfig)
    val clusterDescriptor = clientFactory.createClusterDescriptor(effectiveConfig)
    val clusterSpecification = clientFactory.getClusterSpecification(effectiveConfig)

    val clusterClient = try {
      clusterDescriptor
        .deploySessionCluster(clusterSpecification)
        .getClusterClient
    } finally {
      effectiveConfig.set(DeploymentOptions.TARGET, "yarn-session")
      clusterDescriptor.close()
    }

    (effectiveConfig, Some(clusterClient))
  }

  private def fetchDeployedYarnClusterInfo(
      config: Config,
      flinkConfig: Configuration,
      mode: String,
      flinkShims: FlinkShims) = {

    var effectiveConfig = new Configuration(flinkConfig)
    val args = parseArgList(config, mode)

    val configurationDirectory = getConfigDir(config)

    val frontend = new CliFrontend(
      effectiveConfig,
      CliFrontend.loadCustomCommandLines(effectiveConfig, configurationDirectory))

    val commandOptions = CliFrontendParser.getRunCommandOptions
    val commandLineOptions = CliFrontendParser.mergeOptions(commandOptions,
      frontend.getCustomCommandLineOptions)
    val commandLine = CliFrontendParser.parse(commandLineOptions, args, true)

    effectiveConfig = flinkShims
      .updateEffectiveConfig(frontend, commandLine, effectiveConfig)
      .asInstanceOf[Configuration]

    (effectiveConfig, None)
  }

  def parseArgList(config: Config, mode: String): Array[String] = {
    val args = if (mode == "default") {
      ArrayBuffer[String]()
    } else {
      ArrayBuffer[String]("-m", mode)
    }

    config.yarnConfig match {
      case Some(yarnConfig) =>
        yarnConfig.jobManagerMemory.foreach((jmMem) => args ++= Seq("-yjm", jmMem.toString))
        yarnConfig.taskManagerMemory.foreach((tmMem) => args ++= Seq("-ytm", tmMem.toString))
        yarnConfig.name.foreach((name) => args ++= Seq("-ynm", name.toString))
        yarnConfig.queue.foreach((queue) => args ++= Seq("-yqu", queue.toString))
        yarnConfig.slots.foreach((slots) => args ++= Seq("-ys", slots.toString))
        args.toArray
      case None => args.toArray
    }
  }

  private def createRemoteConfig(
      config: Config,
      flinkConfig: Configuration): (Configuration, None.type) = {

    if (config.host.isEmpty || config.port.isEmpty) {
      throw new IllegalArgumentException("<host> or <port> is not specified!")
    }

    val effectiveConfig = new Configuration(flinkConfig)
    setJobManagerInfoToConfig(effectiveConfig, config.host.get, config.port.get)
    effectiveConfig.set(DeploymentOptions.TARGET, RemoteExecutor.NAME)
    effectiveConfig.setBoolean(DeploymentOptions.ATTACHED, true)

    (effectiveConfig, None)
  }

  private def createLocalClusterAndConfig(flinkConfig: Configuration) = {
    val config = new Configuration(flinkConfig)
    config.setInteger(JobManagerOptions.PORT, 0)

    val cluster = createLocalCluster(config)
    val port = cluster.getRestAddress.get.getPort

    setJobManagerInfoToConfig(config, "localhost", port)
    config.set(DeploymentOptions.TARGET, RemoteExecutor.NAME)
    config.setBoolean(DeploymentOptions.ATTACHED, true)

    println(s"\nStarting local Flink cluster (host: localhost, port: ${port}).\n")

    val clusterClient = new MiniClusterClient(config, cluster)
    (config, Some(clusterClient))
  }

  private def createLocalCluster(flinkConfig: Configuration) = {

    val numTaskManagers = flinkConfig.getInteger(ConfigConstants.LOCAL_NUMBER_TASK_MANAGER,
      ConfigConstants.DEFAULT_LOCAL_NUMBER_TASK_MANAGER)
    val numSlotsPerTaskManager = flinkConfig.getInteger(TaskManagerOptions.NUM_TASK_SLOTS)

    val miniClusterConfig = new MiniClusterConfiguration.Builder()
      .setConfiguration(flinkConfig)
      .setNumSlotsPerTaskManager(numSlotsPerTaskManager)
      .setNumTaskManagers(numTaskManagers)
      .build()

    val cluster = new MiniCluster(miniClusterConfig)
    cluster.start()
    cluster
  }

  private def setJobManagerInfoToConfig(
      config: Configuration,
      host: String, port: Integer): Unit = {

    config.setString(JobManagerOptions.ADDRESS, host)
    config.setInteger(JobManagerOptions.PORT, port)

    config.setString(RestOptions.ADDRESS, host)
    config.setInteger(RestOptions.PORT, port)
  }
}<|MERGE_RESOLUTION|>--- conflicted
+++ resolved
@@ -42,12 +42,6 @@
   object ExecutionMode extends Enumeration {
     val UNDEFINED, LOCAL, REMOTE, YARN, YARN_APPLICATION, KUBERNETES_APPLICATION = Value
 
-<<<<<<< HEAD
-    def isYarnAppicationMode(mode: ExecutionMode.Value): Boolean = {
-      mode == ExecutionMode.YARN_APPLICATION
-    }
-
-=======
     def isYarnApplicationMode(mode: ExecutionMode.Value): Boolean = {
       mode == ExecutionMode.YARN_APPLICATION
     }
@@ -60,17 +54,12 @@
       isYarnApplicationMode(mode) || isYarnMode(mode)
     }
 
->>>>>>> 13ca4ea3
     def isK8sApplicationMode(mode: ExecutionMode.Value): Boolean = {
       mode == ExecutionMode.KUBERNETES_APPLICATION
     }
 
     def isApplicationMode(mode: ExecutionMode.Value): Boolean = {
-<<<<<<< HEAD
-      isYarnAppicationMode(mode) || isK8sApplicationMode(mode)
-=======
       isYarnApplicationMode(mode) || isK8sApplicationMode(mode)
->>>>>>> 13ca4ea3
     }
   }
 
