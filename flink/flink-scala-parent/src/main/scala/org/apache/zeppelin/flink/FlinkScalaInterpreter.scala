/*
 * Licensed to the Apache Software Foundation (ASF) under one
 * or more contributor license agreements.  See the NOTICE file
 * distributed with this work for additional information
 * regarding copyright ownership.  The ASF licenses this file
 * to you under the Apache License, Version 2.0 (the
 * "License"); you may not use this file except in compliance
 * with the License.  You may obtain a copy of the License at
 *
 *     http://www.apache.org/licenses/LICENSE-2.0
 *
 * Unless required by applicable law or agreed to in writing, software
 * distributed under the License is distributed on an "AS IS" BASIS,
 * WITHOUT WARRANTIES OR CONDITIONS OF ANY KIND, either express or implied.
 * See the License for the specific language governing permissions and
 * limitations under the License.
 */

package org.apache.zeppelin.flink

import java.io.{File, IOException}
import java.net.{URL, URLClassLoader}
import java.nio.file.Files
import java.util.Properties
import java.util.concurrent.TimeUnit
import java.util.jar.JarFile

import org.apache.commons.lang3.StringUtils
import org.apache.commons.lang3.exception.ExceptionUtils
import org.apache.flink.api.common.JobExecutionResult
import org.apache.flink.api.scala.ExecutionEnvironment
import org.apache.flink.client.program.ClusterClient
import org.apache.flink.configuration._
import org.apache.flink.core.execution.{JobClient, JobListener}
import org.apache.flink.streaming.api.TimeCharacteristic
import org.apache.flink.streaming.api.environment.{StreamExecutionEnvironmentFactory, StreamExecutionEnvironment => JStreamExecutionEnvironment}
import org.apache.flink.api.java.{ExecutionEnvironmentFactory, ExecutionEnvironment => JExecutionEnvironment}
import org.apache.flink.runtime.jobgraph.SavepointConfigOptions
import org.apache.flink.runtime.util.EnvironmentInformation
import org.apache.flink.streaming.api.scala.StreamExecutionEnvironment
import org.apache.flink.table.api.config.ExecutionConfigOptions
import org.apache.flink.table.api.{EnvironmentSettings, TableConfig, TableEnvironment}
import org.apache.flink.table.catalog.hive.HiveCatalog
import org.apache.flink.table.functions.{AggregateFunction, ScalarFunction, TableAggregateFunction, TableFunction}
import org.apache.flink.table.module.hive.HiveModule
import org.apache.flink.yarn.cli.FlinkYarnSessionCli
import org.apache.zeppelin.dep.DependencyResolver
import org.apache.zeppelin.flink.internal.FlinkShell
import org.apache.zeppelin.flink.internal.FlinkShell._
import org.apache.zeppelin.flink.internal.FlinkILoop
import org.apache.zeppelin.interpreter.Interpreter.FormType
import org.apache.zeppelin.interpreter.thrift.InterpreterCompletion
import org.apache.zeppelin.interpreter.util.InterpreterOutputStream
import org.apache.zeppelin.interpreter.{InterpreterContext, InterpreterException, InterpreterHookRegistry, InterpreterResult}
import org.slf4j.{Logger, LoggerFactory}

import scala.collection.JavaConversions
import scala.collection.JavaConverters._
import scala.tools.nsc.Settings
import scala.tools.nsc.interpreter.{Completion, IMain, IR, JPrintWriter, Results, SimpleReader}

/**
 * It instantiate flink scala shell and create env, senv, btenv, stenv.
 *
 * @param properties
 */
abstract class FlinkScalaInterpreter(val properties: Properties,
                                     val flinkScalaClassLoader: ClassLoader) {

  private lazy val LOGGER: Logger = LoggerFactory.getLogger(getClass)

  protected var flinkILoop: FlinkILoop = _
  private var cluster: Option[ClusterClient[_]] = _

  protected var scalaCompletion: Completion = _
  private val interpreterOutput = new InterpreterOutputStream(LOGGER)
  private var configuration: Configuration = _

  private var mode: ExecutionMode.Value = _

  private var tblEnvFactory: TableEnvFactory = _
  private var benv: ExecutionEnvironment = _
  private var senv: StreamExecutionEnvironment = _

  // TableEnvironment of blink planner
  private var btenv: TableEnvironment = _
  private var stenv: TableEnvironment = _

  // TableEnvironment of flink planner (used for convert Flink table to DataSet)
  private var btenv_2: TableEnvironment = _

  // PyFlink depends on java version of TableEnvironment,
  // so need to create java version of TableEnvironment
  // java version of blink TableEnvironment
  private var java_btenv: TableEnvironment = _
  private var java_stenv: TableEnvironment = _

  // java version TableEnvironment of old planner, used for converting Table to DataSet
  private var java_btenv_2: TableEnvironment = _

  private var z: FlinkZeppelinContext = _
  private var flinkVersion: FlinkVersion = _
  private var flinkShims: FlinkShims = _
  // used for calling jm rest api
  private var jmWebUrl: String = _
  // used for displaying on zeppelin ui
  private var displayedJMWebUrl: String = _
  // used only for yarn or yarn-application mode
  private var yarnAppId: String = _
  private var jobManager: JobManager = _
  private var defaultParallelism = 1
  private var defaultSqlParallelism = 1

  // flink.execution.jars + flink.execution.jars + flink.udf.jars
  protected var userJars: Seq[String] = _
  // flink.udf.jars
  private var userUdfJars: Seq[String] = _


  def open(): Unit = {

    val config = initFlinkConfig()
    createFlinkILoop(config)
    createTableEnvs()
    setTableEnvConfig()

    // init ZeppelinContext
    this.z = new FlinkZeppelinContext(this, new InterpreterHookRegistry(),
      Integer.parseInt(properties.getProperty("zeppelin.flink.maxResult", "1000")))
    this.bind("z", z.getClass().getCanonicalName(), z, List("@transient"))
    this.jobManager = new JobManager(jmWebUrl, displayedJMWebUrl, properties)

    // register JobListener
    val jobListener = new FlinkJobListener()
    this.benv.registerJobListener(jobListener)
    this.senv.registerJobListener(jobListener)

    // register hive catalog
    if (properties.getProperty("zeppelin.flink.enableHive", "false").toBoolean) {
      LOGGER.info("Hive is enabled, registering hive catalog.")
      registerHiveCatalog()
    } else {
      LOGGER.info("Hive is disabled.")
    }

    // load udf jar
    this.userUdfJars.foreach(jar => loadUDFJar(jar))
<<<<<<< HEAD

    if (ExecutionMode.isApplicationMode(mode)) {
      // have to call senv.execute method before running any user code, otherwise yarn application mode
      // will cause ClassNotFound issue. Needs to do more investigation. TODO(zjffdu)
      val initCode =
        """
          |val data = senv.fromElements("hello world", "hello flink", "hello hadoop")
          |data.flatMap(line => line.split("\\s"))
          |  .map(w => (w, 1))
          |  .keyBy(0)
          |  .sum(1)
          |  .print
          |
          |senv.execute()
          |""".stripMargin

      interpret(initCode, InterpreterContext.get())
      InterpreterContext.get().out.clear()
    }
=======
>>>>>>> 13ca4ea3
  }

  def createIMain(settings: Settings, out: JPrintWriter): IMain

  def createSettings(): Settings

  private def initFlinkConfig(): Config = {

    this.flinkVersion = new FlinkVersion(EnvironmentInformation.getVersion)
    LOGGER.info("Using flink: " + flinkVersion)
    this.flinkShims = FlinkShims.getInstance(flinkVersion, properties)

    var flinkHome = sys.env.getOrElse("FLINK_HOME", "")
    var flinkConfDir = sys.env.getOrElse("FLINK_CONF_DIR", "")
    val hadoopConfDir = sys.env.getOrElse("HADOOP_CONF_DIR", "")
    val yarnConfDir = sys.env.getOrElse("YARN_CONF_DIR", "")
    var hiveConfDir = sys.env.getOrElse("HIVE_CONF_DIR", "")

    mode = ExecutionMode.withName(
      properties.getProperty("flink.execution.mode", "LOCAL")
        .replace("-", "_")
        .toUpperCase)
<<<<<<< HEAD
    if (ExecutionMode.isYarnAppicationMode(mode)) {
      if (flinkVersion.isFlink110) {
        throw new Exception("yarn-application mode is only supported after Flink 1.11")
      }
=======

    if (ExecutionMode.isYarnApplicationMode(mode)) {
>>>>>>> 13ca4ea3
      // use current yarn container working directory as FLINK_HOME, FLINK_CONF_DIR and HIVE_CONF_DIR
      val workingDirectory = new File(".").getAbsolutePath
      flinkHome = workingDirectory
      flinkConfDir = workingDirectory
      hiveConfDir = workingDirectory
    }
    if (ExecutionMode.isK8sApplicationMode(mode)) {
<<<<<<< HEAD
      if (flinkVersion.isFlink110) {
        throw new Exception("application mode is only supported after Flink 1.11")
      }
=======
>>>>>>> 13ca4ea3
      // use current pod working directory as FLINK_HOME
      val workingDirectory = new File(".").getAbsolutePath
      flinkHome = workingDirectory
      flinkConfDir = workingDirectory + "/conf"
      hiveConfDir = workingDirectory + "/conf"
    }

    LOGGER.info("FLINK_HOME: " + flinkHome)
    LOGGER.info("FLINK_CONF_DIR: " + flinkConfDir)
    LOGGER.info("HADOOP_CONF_DIR: " + hadoopConfDir)
    LOGGER.info("YARN_CONF_DIR: " + yarnConfDir)
    LOGGER.info("HIVE_CONF_DIR: " + hiveConfDir)

    this.configuration = GlobalConfiguration.loadConfiguration(flinkConfDir)
    var config = Config(executionMode = mode)
    val jmMemory = properties.getProperty("jobmanager.memory.process.size",
      properties.getProperty("flink.jm.memory", "1024"))
    config = config.copy(yarnConfig =
      Some(ensureYarnConfig(config)
        .copy(jobManagerMemory = Some(jmMemory))))

    val tmMemory = properties.getProperty("taskmanager.memory.process.size",
      properties.getProperty("flink.tm.memory", "1024"))
    config = config.copy(yarnConfig =
      Some(ensureYarnConfig(config)
        .copy(taskManagerMemory = Some(tmMemory))))

    val appName = properties.getProperty("yarn.application.name",
      properties.getProperty("flink.yarn.appName", "Flink Yarn App Name"))
    config = config.copy(yarnConfig =
      Some(ensureYarnConfig(config)
        .copy(name = Some(appName))))

    val slotNum =  Integer.parseInt(properties.getProperty("taskmanager.numberOfTaskSlots",
     properties.getProperty("flink.tm.slot", "1")))
    config = config.copy(yarnConfig =
      Some(ensureYarnConfig(config)
        .copy(slots = Some(slotNum))))

    val queue = properties.getProperty("yarn.application.queue",
      properties.getProperty("flink.yarn.queue", "default"))
    config = config.copy(yarnConfig =
      Some(ensureYarnConfig(config)
        .copy(queue = Some(queue))))

    this.userUdfJars = getUserUdfJars()

    this.userJars = getUserJarsExceptUdfJars ++ this.userUdfJars
    if (ExecutionMode.isK8sApplicationMode(mode)) {
      var flinkAppJar = properties.getProperty("flink.app.jar")
      if (flinkAppJar != null && flinkAppJar.startsWith("local://")) {
        flinkAppJar = flinkAppJar.substring(8)
        this.userJars = this.userJars :+ flinkAppJar
      } else {
        throw new IOException("flink.app.jar is not set or invalid, flink.app.jar: " + flinkAppJar)
      }
    }
    LOGGER.info("UserJars: " + userJars.mkString(","))
    config = config.copy(externalJars = Some(userJars.toArray))
    LOGGER.info("Config: " + config)
    configuration.setString("flink.yarn.jars", userJars.mkString(":"))

    // load other configuration from interpreter properties
    properties.asScala.foreach(entry => configuration.setString(entry._1, entry._2))
    this.defaultParallelism = configuration.getInteger(CoreOptions.DEFAULT_PARALLELISM)
    this.defaultSqlParallelism = configuration.getInteger(ExecutionConfigOptions.TABLE_EXEC_RESOURCE_DEFAULT_PARALLELISM)
    LOGGER.info("Default Parallelism: " + this.defaultParallelism)
    LOGGER.info("Default SQL Parallelism: " + this.defaultSqlParallelism)

    // set scala.color
    if (properties.getProperty("zeppelin.flink.scala.color", "true").toBoolean) {
      System.setProperty("scala.color", "true")
    }

    // set host/port when it is remote mode
    if (config.executionMode == ExecutionMode.REMOTE) {
      val host = properties.getProperty("flink.execution.remote.host")
      val port = properties.getProperty("flink.execution.remote.port")
      if (host == null) {
        throw new InterpreterException("flink.execution.remote.host is not " +
          "specified when using REMOTE mode")
      }
      if (port == null) {
        throw new InterpreterException("flink.execution.remote.port is not " +
          "specified when using REMOTE mode")
      }
      config = config.copy(host = Some(host))
        .copy(port = Some(Integer.parseInt(port)))
    }

    config
  }

  private def createFlinkILoop(config: Config): Unit = {
    val printReplOutput = properties.getProperty("zeppelin.flink.printREPLOutput", "true").toBoolean
    val replOut = if (printReplOutput) {
      new JPrintWriter(interpreterOutput, true)
    } else {
      new JPrintWriter(Console.out, true)
    }

    val (iLoop, cluster) = {
      // workaround of checking hadoop jars in yarn mode
      if (mode == ExecutionMode.YARN) {
        try {
          Class.forName(classOf[FlinkYarnSessionCli].getName)
        } catch {
          case e: ClassNotFoundException =>
            throw new InterpreterException("Unable to load FlinkYarnSessionCli for yarn mode", e)
          case e: NoClassDefFoundError =>
            throw new InterpreterException("No hadoop jar found, make sure you have hadoop command in your PATH", e)
        }
      }

      val (effectiveConfig, cluster) = fetchConnectionInfo(config, configuration, flinkShims)
      this.configuration = effectiveConfig
      cluster match {
        case Some(clusterClient) =>
          // local mode or yarn
          if (mode == ExecutionMode.LOCAL) {
            LOGGER.info("Starting FlinkCluster in local mode")
            this.jmWebUrl = clusterClient.getWebInterfaceURL
            this.displayedJMWebUrl = this.jmWebUrl
          } else if (mode == ExecutionMode.YARN) {
            LOGGER.info("Starting FlinkCluster in yarn mode")
            this.jmWebUrl = clusterClient.getWebInterfaceURL
            this.yarnAppId = HadoopUtils.getYarnAppId(clusterClient)
            this.displayedJMWebUrl = getDisplayedJMWebUrl(yarnAppId)
          } else {
            throw new Exception("Starting FlinkCluster in invalid mode: " + mode)
          }
        case None =>
          // yarn-application mode
          if (ExecutionMode.isYarnApplicationMode(mode)) {
            // get yarnAppId from env `_APP_ID`
            this.yarnAppId = System.getenv("_APP_ID")
            LOGGER.info("Use FlinkCluster in yarn application mode, appId: {}", yarnAppId)
            this.jmWebUrl = "http://localhost:" + HadoopUtils.getFlinkRestPort(yarnAppId)
            this.displayedJMWebUrl = getDisplayedJMWebUrl(yarnAppId)
          } else if (ExecutionMode.isK8sApplicationMode(mode)) {
            LOGGER.info("Use FlinkCluster in kubernetes-application mode")
            this.jmWebUrl = "http://localhost:" + configuration.getInteger("rest.port", 8081)
            this.displayedJMWebUrl = this.jmWebUrl
          } else {
            LOGGER.info("Use FlinkCluster in remote mode")
            this.jmWebUrl = "http://" + config.host.get + ":" + config.port.get
            this.displayedJMWebUrl = getDisplayedJMWebUrl("")
          }
      }

      LOGGER.info(s"\nConnecting to Flink cluster: " + this.jmWebUrl)
      if (InterpreterContext.get() != null) {
        InterpreterContext.get().getIntpEventClient.sendWebUrlInfo(this.jmWebUrl)
      }
      LOGGER.info("externalJars: " +
        config.externalJars.getOrElse(Array.empty[String]).mkString(":"))
      val classLoader = Thread.currentThread().getContextClassLoader
      try {
        // use FlinkClassLoader to initialize FlinkILoop, otherwise TableFactoryService could not find
        // the TableFactory properly
        Thread.currentThread().setContextClassLoader(getFlinkClassLoader)
        val repl = new FlinkILoop(configuration, config.externalJars, None, replOut, mode,
          JExecutionEnvironment.getExecutionEnvironment,
          JStreamExecutionEnvironment.getExecutionEnvironment,
          this)
        (repl, cluster)
      } catch {
        case e: Exception =>
          LOGGER.error(ExceptionUtils.getStackTrace(e))
          throw e
      } finally {
        Thread.currentThread().setContextClassLoader(classLoader)
      }
    }

    this.flinkILoop = iLoop
    this.cluster = cluster

    val settings = createSettings()

    val outputDir = Files.createTempDirectory("flink-repl");
    val interpArguments = List(
      "-Yrepl-class-based",
      "-Yrepl-outdir", s"${outputDir.toFile.getAbsolutePath}"
    )
    settings.processArguments(interpArguments, true)

    flinkILoop.settings = settings
    flinkILoop.intp = createIMain(settings, replOut)
    flinkILoop.initEnvironments()

    flinkILoop.intp.beQuietDuring {
      // set execution environment
      flinkILoop.intp.bind("benv", flinkILoop.scalaBenv)
      flinkILoop.intp.bind("senv", flinkILoop.scalaSenv)

      val packageImports = Seq[String](
        "org.apache.flink.core.fs._",
        "org.apache.flink.core.fs.local._",
        "org.apache.flink.api.common.io._",
        "org.apache.flink.api.common.aggregators._",
        "org.apache.flink.api.common.accumulators._",
        "org.apache.flink.api.common.distributions._",
        "org.apache.flink.api.common.operators._",
        "org.apache.flink.api.common.operators.base.JoinOperatorBase.JoinHint",
        "org.apache.flink.api.common.functions._",
        "org.apache.flink.api.java.io._",
        "org.apache.flink.api.java.aggregation._",
        "org.apache.flink.api.java.functions._",
        "org.apache.flink.api.java.operators._",
        "org.apache.flink.api.java.sampling._",
        "org.apache.flink.api.scala._",
        "org.apache.flink.api.scala.utils._",
        "org.apache.flink.streaming.api.scala._",
        "org.apache.flink.streaming.api.windowing.time._",
        "org.apache.flink.types.Row"
      )

      flinkILoop.intp.interpret("import " + packageImports.mkString(", "))
      flinkILoop.intp.interpret("import org.apache.flink.table.api._")
      flinkILoop.intp.interpret("import org.apache.flink.table.api.bridge.scala._")
      flinkILoop.intp.interpret("import org.apache.flink.table.functions.ScalarFunction")
      flinkILoop.intp.interpret("import org.apache.flink.table.functions.AggregateFunction")
      flinkILoop.intp.interpret("import org.apache.flink.table.functions.TableFunction")
      flinkILoop.intp.interpret("import org.apache.flink.table.functions.TableAggregateFunction")
    }

    val in0 = None
    val reader = in0.fold(flinkILoop.chooseReader(settings))(r =>
      SimpleReader(r, replOut, interactive = true))

    flinkILoop.in = reader
    flinkILoop.initializeSynchronous()
    flinkILoop.intp.setContextClassLoader()
    reader.postInit()
    this.scalaCompletion = reader.completion

    this.benv = flinkILoop.scalaBenv
    this.senv = flinkILoop.scalaSenv
    val timeType = properties.getProperty("flink.senv.timecharacteristic", "EventTime")
    this.senv.setStreamTimeCharacteristic(TimeCharacteristic.valueOf(timeType))
    this.benv.setParallelism(configuration.getInteger(CoreOptions.DEFAULT_PARALLELISM))
    this.senv.setParallelism(configuration.getInteger(CoreOptions.DEFAULT_PARALLELISM))

    setAsContext()
  }

  private def createTableEnvs(): Unit = {
    val originalClassLoader = Thread.currentThread().getContextClassLoader
    try {
      Thread.currentThread().setContextClassLoader(getFlinkScalaShellLoader)
      val tableConfig = new TableConfig
      tableConfig.getConfiguration.addAll(configuration)

      this.tblEnvFactory = new TableEnvFactory(this.flinkVersion, this.flinkShims,
        this.benv, this.senv, tableConfig, this.userJars.map(new URL(_)).asJava)

      // blink planner
      val btEnvSetting = this.flinkShims.createBlinkPlannerEnvSettingBuilder()
        .asInstanceOf[EnvironmentSettings.Builder]
        .inBatchMode()
        .build()
      this.btenv = tblEnvFactory.createJavaBlinkBatchTableEnvironment(btEnvSetting, getFlinkScalaShellLoader);
      flinkILoop.bind("btenv", btenv.getClass().getCanonicalName(), btenv, List("@transient"))
      this.java_btenv = this.btenv

      val stEnvSetting = this.flinkShims.createBlinkPlannerEnvSettingBuilder()
        .asInstanceOf[EnvironmentSettings.Builder]
        .inStreamingMode()
        .build()
      this.stenv = tblEnvFactory.createScalaBlinkStreamTableEnvironment(stEnvSetting, getFlinkScalaShellLoader)
      flinkILoop.bind("stenv", stenv.getClass().getCanonicalName(), stenv, List("@transient"))
<<<<<<< HEAD
      this.java_stenv = tblEnvFactory.createJavaBlinkStreamTableEnvironment(stEnvSetting, getFlinkClassLoader)
=======
      this.java_stenv = tblEnvFactory.createJavaBlinkStreamTableEnvironment(stEnvSetting, getFlinkScalaShellLoader)
>>>>>>> 13ca4ea3

      if (!flinkVersion.isAfterFlink114()) {
        // flink planner is not supported after flink 1.14
        this.btenv_2 = tblEnvFactory.createScalaFlinkBatchTableEnvironment()
<<<<<<< HEAD
        flinkILoop.bind("btenv_2", btenv_2.getClass().getCanonicalName(), btenv_2, List("@transient"))
        stEnvSetting =
          EnvironmentSettings.newInstance().inStreamingMode().useOldPlanner().build()
        this.stenv_2 = tblEnvFactory.createScalaFlinkStreamTableEnvironment(stEnvSetting, getFlinkClassLoader)
        flinkILoop.bind("stenv_2", stenv_2.getClass().getCanonicalName(), stenv_2, List("@transient"))

        this.java_btenv_2 = tblEnvFactory.createJavaFlinkBatchTableEnvironment()
        btEnvSetting = EnvironmentSettings.newInstance.useOldPlanner.inStreamingMode.build
        this.java_stenv_2 = tblEnvFactory.createJavaFlinkStreamTableEnvironment(btEnvSetting, getFlinkClassLoader)
=======
        this.java_btenv_2 = tblEnvFactory.createJavaFlinkBatchTableEnvironment()
>>>>>>> 13ca4ea3
      }
    } finally {
      Thread.currentThread().setContextClassLoader(originalClassLoader)
    }
  }

  private def setTableEnvConfig(): Unit = {
    this.properties.asScala.filter(e => e._1.startsWith("table.exec"))
      .foreach(e => {
        this.btenv.getConfig.getConfiguration.setString(e._1, e._2)
        this.java_btenv.getConfig.getConfiguration.setString(e._1, e._2)
        this.stenv.getConfig.getConfiguration.setString(e._1, e._2)
        this.java_stenv.getConfig.getConfiguration.setString(e._1, e._2)
      })

    // set python exec for PyFlink
    val pythonExec = properties.getProperty("zeppelin.pyflink.python", "")
    if (!StringUtils.isBlank(pythonExec)) {
      this.stenv.getConfig.getConfiguration.setString("python.exec", pythonExec)
      this.btenv.getConfig.getConfiguration.setString("python.exec", pythonExec)
      this.java_btenv.getConfig.getConfiguration.setString("python.exec", pythonExec)
      this.java_stenv.getConfig.getConfiguration.setString("python.exec", pythonExec)
    }

    if (java.lang.Boolean.parseBoolean(
      properties.getProperty("zeppelin.flink.disableSysoutLogging", "true"))) {
      flinkShims.disableSysoutLogging(this.benv.getConfig, this.senv.getConfig);
    }
  }

  private def registerHiveCatalog(): Unit = {
    val hiveConfDir =
      properties.getOrDefault("HIVE_CONF_DIR", System.getenv("HIVE_CONF_DIR"))
    if (hiveConfDir == null) {
      throw new InterpreterException("HIVE_CONF_DIR is not specified");
    }
    val database = properties.getProperty("zeppelin.flink.hive.database", "default")
    val hiveVersion = properties.getProperty("zeppelin.flink.hive.version", "2.3.4")
    val hiveCatalog = new HiveCatalog("hive", database, hiveConfDir.toString, hiveVersion)
    this.btenv.registerCatalog("hive", hiveCatalog)
    this.btenv.useCatalog("hive")
    this.btenv.useDatabase(database)
    if (properties.getProperty("zeppelin.flink.module.enableHive", "false").toBoolean) {
      this.btenv.loadModule("hive", new HiveModule(hiveVersion))
    }
  }

  private def loadUDFJar(jar: String): Unit = {
    LOGGER.info("Loading UDF Jar: " + jar)
    val jarFile = new JarFile(jar)
    val entries = jarFile.entries

    val udfPackages = properties.getProperty("flink.udf.jars.packages", "").split(",").toSet
    val urls = Array(new URL("jar:file:" + jar + "!/"))
    val cl = new URLClassLoader(urls, getFlinkClassLoader)

    while (entries.hasMoreElements) {
      val je = entries.nextElement
      if (!je.isDirectory && je.getName.endsWith(".class") && !je.getName.contains("$")) {
        try {
          // -6 because of .class
          var className = je.getName.substring(0, je.getName.length - 6)
          className = className.replace('/', '.')
          if (udfPackages.isEmpty || udfPackages.exists( p => className.startsWith(p))) {
            val c = cl.loadClass(className)
            val udf = c.newInstance()
            if (udf.isInstanceOf[ScalarFunction]) {
              val scalarUDF = udf.asInstanceOf[ScalarFunction]
              flinkShims.registerScalarFunction(btenv, c.getSimpleName, scalarUDF)
            } else if (udf.isInstanceOf[TableFunction[_]]) {
              val tableUDF = udf.asInstanceOf[TableFunction[_]]
              flinkShims.registerTableFunction(btenv, c.getSimpleName, tableUDF)
            } else if (udf.isInstanceOf[AggregateFunction[_, _]]) {
              val aggregateUDF = udf.asInstanceOf[AggregateFunction[_, _]]
              flinkShims.registerAggregateFunction(btenv, c.getSimpleName, aggregateUDF)
            } else if (udf.isInstanceOf[TableAggregateFunction[_, _]]) {
              val tableAggregateUDF = udf.asInstanceOf[TableAggregateFunction[_, _]]
              flinkShims.registerTableAggregateFunction(btenv, c.getSimpleName, tableAggregateUDF)
            } else {
              LOGGER.warn("No UDF definition found in class file: " + je.getName)
            }
          }
        } catch {
          case e : Throwable =>
            LOGGER.info("Fail to inspect udf class: " + je.getName, e)
        }
      }
    }
  }

  private def setAsContext(): Unit = {
    val streamFactory = flinkShims.createStreamExecutionEnvironmentFactory(this.senv.getJavaEnv)
    //StreamExecutionEnvironment
    var method = classOf[JStreamExecutionEnvironment].getDeclaredMethod("initializeContextEnvironment",
      classOf[StreamExecutionEnvironmentFactory])
    method.setAccessible(true)
    method.invoke(null, streamFactory);

    val batchFactory = new ExecutionEnvironmentFactory() {
      override def createExecutionEnvironment = benv.getJavaEnv
    }
    //StreamExecutionEnvironment
    method = classOf[JExecutionEnvironment].getDeclaredMethod("initializeContextEnvironment",
      classOf[ExecutionEnvironmentFactory])
    method.setAccessible(true)
    method.invoke(null, batchFactory);
  }

  protected def bind(name: String,
                     tpe: String,
                     value: Object,
                     modifier: List[String]): Unit = {
    flinkILoop.beQuietDuring {
      val result = flinkILoop.bind(name, tpe, value, modifier)
      if (result != IR.Success) {
        throw new Exception("Fail to bind variable: " + name)
      }
    }
  }

  protected def callMethod(obj: Object, name: String): Object = {
    callMethod(obj, name, Array.empty[Class[_]], Array.empty[Object])
  }

  protected def callMethod(obj: Object, name: String,
                           parameterTypes: Array[Class[_]],
                           parameters: Array[Object]): Object = {
    val method = obj.getClass.getMethod(name, parameterTypes: _ *)
    method.setAccessible(true)
    method.invoke(obj, parameters: _ *)
  }

  /**
   * This is just a workaround to make table api work in multiple threads.
   */
  def createPlannerAgain(): Unit = {
    val originalClassLoader = Thread.currentThread().getContextClassLoader
    try {
      Thread.currentThread().setContextClassLoader(getFlinkScalaShellLoader)
      val stEnvSetting = this.flinkShims.createBlinkPlannerEnvSettingBuilder()
        .asInstanceOf[EnvironmentSettings.Builder]
        .inStreamingMode()
        .build()
      this.tblEnvFactory.createStreamPlanner(stEnvSetting)
    } finally {
      Thread.currentThread().setContextClassLoader(originalClassLoader)
    }
  }

  def interpret(code: String, context: InterpreterContext): InterpreterResult = {
    val originalStdOut = System.out
    val originalStdErr = System.err;
    if (context != null) {
      interpreterOutput.setInterpreterOutput(context.out)
      context.out.clear()
    }

    Console.withOut(if (context != null) context.out else Console.out) {
      System.setOut(Console.out)
      System.setErr(Console.out)
      interpreterOutput.ignoreLeadingNewLinesFromScalaReporter()
      // add print("") at the end in case the last line is comment which lead to INCOMPLETE
      val lines = code.split("\\n") ++ List("print(\"\")")
      var incompleteCode = ""
      var lastStatus: InterpreterResult.Code = null

      for ((line, i) <- lines.zipWithIndex if !line.trim.isEmpty) {
        val nextLine = if (incompleteCode != "") {
          incompleteCode + "\n" + line
        } else {
          line
        }
        if (i < (lines.length - 1) && lines(i + 1).trim.startsWith(".")) {
          incompleteCode = nextLine
        } else {
          flinkILoop.interpret(nextLine) match {
            case scala.tools.nsc.interpreter.IR.Success =>
              // continue the next line
              incompleteCode = ""
              lastStatus = InterpreterResult.Code.SUCCESS
            case error@scala.tools.nsc.interpreter.IR.Error =>
              return new InterpreterResult(InterpreterResult.Code.ERROR)
            case scala.tools.nsc.interpreter.IR.Incomplete =>
              // put this line into inCompleteCode for the next execution.
              incompleteCode = incompleteCode + "\n" + line
              lastStatus = InterpreterResult.Code.INCOMPLETE
          }
        }
      }
      // flush all output before returning result to frontend
      Console.flush()
      interpreterOutput.setInterpreterOutput(null)
      // reset the java stdout
      System.setOut(originalStdOut)
      System.setErr(originalStdErr)
      return new InterpreterResult(lastStatus)
    }
  }

  /**
   * Set execution.savepoint.path in the following order:
   *
   * 1. Use savepoint path stored in paragraph config, this is recorded by zeppelin when paragraph is canceled,
   * 2. Use checkpoint path stored in pararaph config, this is recorded by zeppelin in flink job progress poller.
   * 3. Use local property 'execution.savepoint.path' if user set it.
   * 4. Otherwise remove 'execution.savepoint.path' when user didn't specify it in %flink.conf
   *
   * @param context
   */
  def setSavepointPathIfNecessary(context: InterpreterContext): Unit = {
    val savepointPath = context.getConfig.getOrDefault(JobManager.SAVEPOINT_PATH, "").toString
    val resumeFromSavepoint = context.getBooleanLocalProperty(JobManager.RESUME_FROM_SAVEPOINT, false)
    // flink 1.12 use copied version of configuration, so in order to update configuration we have to
    // get the internal configuration of StreamExecutionEnvironment.
    val internalConfiguration = getConfigurationOfStreamExecutionEnv()
    if (!StringUtils.isBlank(savepointPath) && resumeFromSavepoint){
      LOGGER.info("Resume job from savepoint , savepointPath = {}", savepointPath)
      internalConfiguration.setString(SavepointConfigOptions.SAVEPOINT_PATH.key(), savepointPath);
      return
    }

    val checkpointPath = context.getConfig.getOrDefault(JobManager.LATEST_CHECKPOINT_PATH, "").toString
    val resumeFromLatestCheckpoint = context.getBooleanLocalProperty(JobManager.RESUME_FROM_CHECKPOINT, false)
    if (!StringUtils.isBlank(checkpointPath) && resumeFromLatestCheckpoint) {
      LOGGER.info("Resume job from checkpoint , checkpointPath = {}", checkpointPath)
      internalConfiguration.setString(SavepointConfigOptions.SAVEPOINT_PATH.key(), checkpointPath);
      return
    }

    val userSavepointPath = context.getLocalProperties.getOrDefault(
      SavepointConfigOptions.SAVEPOINT_PATH.key(), "")
    if (!StringUtils.isBlank(userSavepointPath)) {
      LOGGER.info("Resume job from user set savepoint , savepointPath = {}", userSavepointPath)
      internalConfiguration.setString(SavepointConfigOptions.SAVEPOINT_PATH.key(), checkpointPath)
      return;
    }

    val userSettingSavepointPath = properties.getProperty(SavepointConfigOptions.SAVEPOINT_PATH.key())
    if (StringUtils.isBlank(userSettingSavepointPath)) {
      // remove SAVEPOINT_PATH when user didn't set it via %flink.conf
      internalConfiguration.removeConfig(SavepointConfigOptions.SAVEPOINT_PATH)
    }
  }

  def setParallelismIfNecessary(context: InterpreterContext): Unit = {
    val parallelismStr = context.getLocalProperties.get("parallelism")
    if (!StringUtils.isBlank(parallelismStr)) {
      val parallelism = parallelismStr.toInt
      this.senv.setParallelism(parallelism)
      this.benv.setParallelism(parallelism)
      this.stenv.getConfig.getConfiguration
        .setString(ExecutionConfigOptions.TABLE_EXEC_RESOURCE_DEFAULT_PARALLELISM.key(), parallelism + "")
      this.btenv.getConfig.getConfiguration
        .setString(ExecutionConfigOptions.TABLE_EXEC_RESOURCE_DEFAULT_PARALLELISM.key(), parallelism + "")
    }
    val maxParallelismStr = context.getLocalProperties.get("maxParallelism")
    if (!StringUtils.isBlank(maxParallelismStr)) {
      val maxParallelism = maxParallelismStr.toInt
      senv.setParallelism(maxParallelism)
    }
  }

  def cancel(context: InterpreterContext): Unit = {
    jobManager.cancelJob(context)
  }

  def getProgress(context: InterpreterContext): Int = {
    jobManager.getJobProgress(context.getParagraphId)
  }

  def close(): Unit = {
    LOGGER.info("Closing FlinkScalaInterpreter")
    if (properties.getProperty("flink.interpreter.close.shutdown_cluster", "true").toBoolean) {
      if (cluster != null) {
        cluster match {
          case Some(clusterClient) =>
            LOGGER.info("Shutdown FlinkCluster")
            clusterClient.shutDownCluster()
            clusterClient.close()
          case None =>
            LOGGER.info("Don't close the Remote FlinkCluster")
        }
      }
    } else {
      LOGGER.info("Keep cluster alive when closing interpreter")
    }

    if (ExecutionMode.isOnYarn(mode) && StringUtils.isNotBlank(yarnAppId)) {
      // delete staging dir
      LOGGER.info("Deleting flink staging directory for app: {}", yarnAppId)
      HadoopUtils.cleanupStagingDirInternal(yarnAppId)
    }

    if (flinkILoop != null) {
      flinkILoop.closeInterpreter()
      flinkILoop = null
    }
    if (jobManager != null) {
      jobManager.shutdown()
    }
  }

  def getExecutionEnvironment(): ExecutionEnvironment = this.benv

  def getStreamExecutionEnvironment(): StreamExecutionEnvironment = this.senv

  def getBatchTableEnvironment(planner: String = "blink"): TableEnvironment = {
    if (planner == "blink")
      this.btenv
    else
      this.btenv_2
  }

  def getStreamTableEnvironment(): TableEnvironment = {
    this.stenv
  }

  def getJavaBatchTableEnvironment(planner: String): TableEnvironment = {
    if (planner == "blink") {
      this.java_btenv
    } else {
      this.java_btenv_2
    }
  }

  def getJavaStreamTableEnvironment(): TableEnvironment = {
    this.java_stenv
  }

  def getDefaultParallelism = this.defaultParallelism

  def getDefaultSqlParallelism = this.defaultSqlParallelism

  private def getUserJarsExceptUdfJars: Seq[String] = {
    val flinkJars =
      if (!StringUtils.isBlank(properties.getProperty("flink.execution.jars", ""))) {
        getOrDownloadJars(properties.getProperty("flink.execution.jars").split(",").toSeq)
      } else {
        Seq.empty[String]
      }

    val flinkPackageJars =
      if (!StringUtils.isBlank(properties.getProperty("flink.execution.packages", ""))) {
        val packages = properties.getProperty("flink.execution.packages")
        val dependencyResolver = new DependencyResolver(System.getProperty("user.home") + "/.m2/repository")
        packages.split(",")
          .flatMap(e => JavaConversions.asScalaBuffer(dependencyResolver.load(e)))
          .map(e => e.getAbsolutePath).toSeq
      } else {
        Seq.empty[String]
      }

    flinkJars ++ flinkPackageJars
  }

  private def getUserUdfJars(): Seq[String] = {
    if (!StringUtils.isBlank(properties.getProperty("flink.udf.jars", ""))) {
      getOrDownloadJars(properties.getProperty("flink.udf.jars").split(",").toSeq)
    } else {
      Seq.empty[String]
    }
  }

  private def getOrDownloadJars(jars: Seq[String]): Seq[String] = {
    jars.map(jar => {
      if (jar.contains("://")) {
        HadoopUtils.downloadJar(jar)
      } else {
        val jarFile = new File(jar)
        if (!jarFile.exists() || !jarFile.isFile) {
          throw new Exception(s"jar file: ${jar} doesn't exist")
        } else {
          jar
        }
      }
    })
  }

  private def getDisplayedJMWebUrl(yarnAppId: String): String = {
    // `zeppelin.flink.uiWebUrl` is flink jm url template, {{applicationId}} will be replaced
    // with real yarn app id.
    val flinkUIWebUrl = properties.getProperty("zeppelin.flink.uiWebUrl")
    if (StringUtils.isNotBlank(flinkUIWebUrl)) {
      flinkUIWebUrl.replace("{{applicationId}}", yarnAppId)
    } else {
      this.jmWebUrl
    }
  }

  def getJobManager = this.jobManager

  def getFlinkScalaShellLoader: ClassLoader = {
    if (this.flinkILoop == null) {
      getFlinkClassLoader
    } else {
      flinkILoop.classLoader;
    }
  }

  private def getFlinkClassLoader: ClassLoader = {
    new URLClassLoader(userJars.map(e => new File(e).toURL).toArray)
  }

  def getZeppelinContext = this.z

  def getFlinkConfiguration = this.configuration

  def getFormType() = FormType.NATIVE

  def getCluster = cluster

  def getFlinkILoop = flinkILoop

  def getFlinkShims = flinkShims

  def getFlinkVersion = flinkVersion

  class FlinkJobListener extends JobListener {

    override def onJobSubmitted(jobClient: JobClient, e: Throwable): Unit = {
      if (e != null) {
        LOGGER.warn("Fail to submit job")
      } else {
        if (InterpreterContext.get() == null) {
          LOGGER.warn("Job {} is submitted but unable to associate this job to paragraph, " +
            "as InterpreterContext is null", jobClient.getJobID)
        } else {
          LOGGER.info("Job {} is submitted for paragraph {}", Array(jobClient.getJobID,
            InterpreterContext.get().getParagraphId): _ *)
          jobManager.addJob(InterpreterContext.get(), jobClient)
          if (jmWebUrl != null) {
            jobManager.sendFlinkJobUrl(InterpreterContext.get());
          } else {
            LOGGER.error("Unable to link JobURL, because JobManager weburl is null")
          }
        }
      }
    }

    override def onJobExecuted(jobExecutionResult: JobExecutionResult, e: Throwable): Unit = {
      if (e != null) {
        LOGGER.warn("Fail to execute job")
      } else {
        LOGGER.info("Job {} is executed with time {} seconds", jobExecutionResult.getJobID,
          jobExecutionResult.getNetRuntime(TimeUnit.SECONDS))
      }
      if (InterpreterContext.get() != null) {
        jobManager.removeJob(InterpreterContext.get().getParagraphId)
      } else {
        if (e == null) {
          LOGGER.warn("Unable to remove this job {}, as InterpreterContext is null",
            jobExecutionResult.getJobID)
        }
      }
    }
  }

  def getUserJars:java.util.List[String] = JavaConversions.seqAsJavaList(userJars)

  def completion(buf: String, cursor: Int, context: InterpreterContext): java.util.List[InterpreterCompletion]

  private def getConfigurationOfStreamExecutionEnv(): Configuration = {
    val configurationField = classOf[JStreamExecutionEnvironment].getDeclaredField("configuration")
    configurationField.setAccessible(true)
    configurationField.get(this.senv.getJavaEnv).asInstanceOf[Configuration]
  }
}<|MERGE_RESOLUTION|>--- conflicted
+++ resolved
@@ -145,28 +145,6 @@
 
     // load udf jar
     this.userUdfJars.foreach(jar => loadUDFJar(jar))
-<<<<<<< HEAD
-
-    if (ExecutionMode.isApplicationMode(mode)) {
-      // have to call senv.execute method before running any user code, otherwise yarn application mode
-      // will cause ClassNotFound issue. Needs to do more investigation. TODO(zjffdu)
-      val initCode =
-        """
-          |val data = senv.fromElements("hello world", "hello flink", "hello hadoop")
-          |data.flatMap(line => line.split("\\s"))
-          |  .map(w => (w, 1))
-          |  .keyBy(0)
-          |  .sum(1)
-          |  .print
-          |
-          |senv.execute()
-          |""".stripMargin
-
-      interpret(initCode, InterpreterContext.get())
-      InterpreterContext.get().out.clear()
-    }
-=======
->>>>>>> 13ca4ea3
   }
 
   def createIMain(settings: Settings, out: JPrintWriter): IMain
@@ -189,15 +167,8 @@
       properties.getProperty("flink.execution.mode", "LOCAL")
         .replace("-", "_")
         .toUpperCase)
-<<<<<<< HEAD
-    if (ExecutionMode.isYarnAppicationMode(mode)) {
-      if (flinkVersion.isFlink110) {
-        throw new Exception("yarn-application mode is only supported after Flink 1.11")
-      }
-=======
 
     if (ExecutionMode.isYarnApplicationMode(mode)) {
->>>>>>> 13ca4ea3
       // use current yarn container working directory as FLINK_HOME, FLINK_CONF_DIR and HIVE_CONF_DIR
       val workingDirectory = new File(".").getAbsolutePath
       flinkHome = workingDirectory
@@ -205,12 +176,6 @@
       hiveConfDir = workingDirectory
     }
     if (ExecutionMode.isK8sApplicationMode(mode)) {
-<<<<<<< HEAD
-      if (flinkVersion.isFlink110) {
-        throw new Exception("application mode is only supported after Flink 1.11")
-      }
-=======
->>>>>>> 13ca4ea3
       // use current pod working directory as FLINK_HOME
       val workingDirectory = new File(".").getAbsolutePath
       flinkHome = workingDirectory
@@ -483,28 +448,12 @@
         .build()
       this.stenv = tblEnvFactory.createScalaBlinkStreamTableEnvironment(stEnvSetting, getFlinkScalaShellLoader)
       flinkILoop.bind("stenv", stenv.getClass().getCanonicalName(), stenv, List("@transient"))
-<<<<<<< HEAD
-      this.java_stenv = tblEnvFactory.createJavaBlinkStreamTableEnvironment(stEnvSetting, getFlinkClassLoader)
-=======
       this.java_stenv = tblEnvFactory.createJavaBlinkStreamTableEnvironment(stEnvSetting, getFlinkScalaShellLoader)
->>>>>>> 13ca4ea3
 
       if (!flinkVersion.isAfterFlink114()) {
         // flink planner is not supported after flink 1.14
         this.btenv_2 = tblEnvFactory.createScalaFlinkBatchTableEnvironment()
-<<<<<<< HEAD
-        flinkILoop.bind("btenv_2", btenv_2.getClass().getCanonicalName(), btenv_2, List("@transient"))
-        stEnvSetting =
-          EnvironmentSettings.newInstance().inStreamingMode().useOldPlanner().build()
-        this.stenv_2 = tblEnvFactory.createScalaFlinkStreamTableEnvironment(stEnvSetting, getFlinkClassLoader)
-        flinkILoop.bind("stenv_2", stenv_2.getClass().getCanonicalName(), stenv_2, List("@transient"))
-
         this.java_btenv_2 = tblEnvFactory.createJavaFlinkBatchTableEnvironment()
-        btEnvSetting = EnvironmentSettings.newInstance.useOldPlanner.inStreamingMode.build
-        this.java_stenv_2 = tblEnvFactory.createJavaFlinkStreamTableEnvironment(btEnvSetting, getFlinkClassLoader)
-=======
-        this.java_btenv_2 = tblEnvFactory.createJavaFlinkBatchTableEnvironment()
->>>>>>> 13ca4ea3
       }
     } finally {
       Thread.currentThread().setContextClassLoader(originalClassLoader)
