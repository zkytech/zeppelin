--- conflicted
+++ resolved
@@ -18,41 +18,10 @@
 
 package org.apache.zeppelin.flink;
 
-<<<<<<< HEAD
-import org.apache.commons.io.IOUtils;
-import org.apache.commons.lang3.StringUtils;
-import org.apache.commons.lang3.exception.ExceptionUtils;
-import org.apache.flink.api.common.JobExecutionResult;
-import org.apache.flink.configuration.ConfigOption;
-import org.apache.flink.core.execution.JobClient;
-import org.apache.flink.core.execution.JobListener;
-import org.apache.flink.table.api.TableEnvironment;
-import org.apache.flink.table.api.TableSchema;
-import org.apache.flink.table.api.config.ExecutionConfigOptions;
-import org.apache.zeppelin.flink.sql.SqlCommandParser;
-import org.apache.zeppelin.flink.sql.SqlCommandParser.SqlCommand;
-import org.apache.zeppelin.interpreter.AbstractInterpreter;
-import org.apache.zeppelin.interpreter.InterpreterContext;
-import org.apache.zeppelin.interpreter.InterpreterException;
-import org.apache.zeppelin.interpreter.InterpreterResult;
-import org.apache.zeppelin.interpreter.ZeppelinContext;
-import org.apache.zeppelin.interpreter.util.SqlSplitter;
-import org.slf4j.Logger;
-import org.slf4j.LoggerFactory;
-
-import javax.annotation.Nullable;
-import java.io.FileInputStream;
-import java.io.IOException;
-import java.util.Arrays;
-import java.util.List;
-import java.util.Map;
-import java.util.Optional;
-=======
 import org.apache.zeppelin.interpreter.*;
 import org.slf4j.Logger;
 import org.slf4j.LoggerFactory;
 
->>>>>>> 13ca4ea3
 import java.util.Properties;
 
 public abstract class FlinkSqlInterpreter extends AbstractInterpreter {
@@ -60,20 +29,9 @@
   protected static final Logger LOGGER = LoggerFactory.getLogger(FlinkSqlInterpreter.class);
 
   protected FlinkInterpreter flinkInterpreter;
-<<<<<<< HEAD
-  protected TableEnvironment tbenv;
-  private SqlCommandParser sqlCommandParser;
-  private SqlSplitter sqlSplitter;
-  private int defaultSqlParallelism;
-  private ReentrantReadWriteLock.WriteLock lock = new ReentrantReadWriteLock().writeLock();
-  // all the available sql config options. see
-  // https://ci.apache.org/projects/flink/flink-docs-master/docs/dev/table/config/
-  private Map<String, ConfigOption> tableConfigOptions;
-=======
   protected FlinkShims flinkShims;
   protected ZeppelinContext z;
 
->>>>>>> 13ca4ea3
 
   public FlinkSqlInterpreter(Properties properties) {
     super(properties);
@@ -114,146 +72,9 @@
 
   public abstract InterpreterResult runSqlList(String st, InterpreterContext context);
 
-<<<<<<< HEAD
-  private void callUseCatalog(String catalog, InterpreterContext context) throws IOException {
-    this.tbenv.useCatalog(catalog);
-  }
-
-  private void callCreateCatalog(String sql, InterpreterContext context) throws IOException {
-    flinkInterpreter.getFlinkShims().executeSql(tbenv, sql);
-    context.out.write("Catalog has been created.\n");
-  }
-
-  private void callDropCatalog(String sql, InterpreterContext context) throws IOException {
-    flinkInterpreter.getFlinkShims().executeSql(tbenv, sql);
-    context.out.write("Catalog has been dropped.\n");
-  }
-
-  private void callShowModules(InterpreterContext context) throws IOException {
-    String[] modules = this.tbenv.listModules();
-    context.out.write("%table module\n" + StringUtils.join(modules, "\n") + "\n");
-  }
-
-  private void callHelp(InterpreterContext context) throws IOException {
-    context.out.write(flinkInterpreter.getFlinkShims().sqlHelp());
-  }
-
-  private void callShowCatalogs(InterpreterContext context) throws IOException {
-    String[] catalogs = this.tbenv.listCatalogs();
-    context.out.write("%table catalog\n" + StringUtils.join(catalogs, "\n") + "\n");
-  }
-
-  private void callShowDatabases(InterpreterContext context) throws IOException {
-    String[] databases = this.tbenv.listDatabases();
-    context.out.write(
-            "%table database\n" + StringUtils.join(databases, "\n") + "\n");
-  }
-
-  private void callShowTables(InterpreterContext context) throws IOException {
-    List<String> tables =
-            Arrays.asList(this.tbenv.listTables()).stream()
-                    .filter(tbl -> !tbl.startsWith("UnnamedTable")).collect(Collectors.toList());
-    context.out.write(
-            "%table table\n" + StringUtils.join(tables, "\n") + "\n");
-  }
-
-  private void callSource(String sqlFile, InterpreterContext context) throws IOException {
-    String sql = IOUtils.toString(new FileInputStream(sqlFile));
-    runSqlList(sql, context);
-  }
-
-  private void callCreateFunction(String sql, InterpreterContext context) throws IOException {
-    flinkInterpreter.getFlinkShims().executeSql(tbenv, sql);
-    context.out.write("Function has been created.\n");
-  }
-
-  private void callDropFunction(String sql, InterpreterContext context) throws IOException {
-    flinkInterpreter.getFlinkShims().executeSql(tbenv, sql);
-    context.out.write("Function has been dropped.\n");
-  }
-
-  private void callAlterFunction(String sql, InterpreterContext context) throws IOException {
-    flinkInterpreter.getFlinkShims().executeSql(tbenv, sql);
-    context.out.write("Function has been modified.\n");
-  }
-
-  private void callShowFunctions(InterpreterContext context) throws IOException {
-    String[] functions = this.tbenv.listUserDefinedFunctions();
-    context.out.write(
-            "%table function\n" + StringUtils.join(functions, "\n") + "\n");
-  }
-
-  private void callUseDatabase(String databaseName,
-                               InterpreterContext context) throws IOException {
-    tbenv.useDatabase(databaseName);
-  }
-
-  private void callDescribe(String name, InterpreterContext context) throws IOException {
-    TableSchema schema = tbenv.scan(name.split("\\.")).getSchema();
-    StringBuilder builder = new StringBuilder();
-    builder.append("Column\tType\n");
-    for (int i = 0; i < schema.getFieldCount(); ++i) {
-      builder.append(schema.getFieldName(i).get() + "\t" + schema.getFieldDataType(i).get() + "\n");
-    }
-    context.out.write("%table\n" + builder.toString());
-  }
-
-  private void callExplain(String sql, InterpreterContext context) throws IOException {
-    try {
-      lock.lock();
-      context.out.write(this.flinkInterpreter.getFlinkShims().explain(tbenv, sql) + "\n");
-    } finally {
-      if (lock.isHeldByCurrentThread()) {
-        lock.unlock();
-      }
-    }
-  }
-
-  public void callSelect(String sql, InterpreterContext context) throws IOException {
-    try {
-      lock.lock();
-      callInnerSelect(sql, context);
-    } finally {
-      if (lock.isHeldByCurrentThread()) {
-        lock.unlock();
-      }
-    }
-  }
-
-  public abstract void callInnerSelect(String sql, InterpreterContext context) throws IOException;
-
-  private String removeSingleQuote(String value) {
-    value = value.trim();
-    if (value.startsWith("'")) {
-      value = value.substring(1);
-    }
-    if (value.endsWith("'")) {
-      value = value.substring(0, value.length() - 1);
-    }
-    return value;
-  }
-
-  public void callSet(String key, String value, InterpreterContext context) throws Exception {
-    key = removeSingleQuote(key);
-    value = removeSingleQuote(value);
-
-    if ("execution.runtime-mode".equals(key)) {
-      throw new UnsupportedOperationException("execution.runtime-mode is not supported to set, " +
-              "you can use %flink.ssql & %flink.bsql to switch between streaming mode and batch mode");
-    }
-
-    if (!tableConfigOptions.containsKey(key)) {
-      throw new IOException(key + " is not a valid table/sql config, please check link: " +
-              "https://ci.apache.org/projects/flink/flink-docs-master/docs/dev/table/config/");
-    }
-
-    LOGGER.info("Set table config: {}={}", key, value);
-    this.tbenv.getConfig().getConfiguration().setString(key, value);
-=======
   @Override
   public void cancel(InterpreterContext context) throws InterpreterException {
     flinkInterpreter.cancel(context);
->>>>>>> 13ca4ea3
   }
 
   @Override
