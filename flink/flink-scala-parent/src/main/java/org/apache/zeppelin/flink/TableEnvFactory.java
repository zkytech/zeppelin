--- conflicted
+++ resolved
@@ -35,12 +35,9 @@
 import org.slf4j.LoggerFactory;
 
 import java.lang.reflect.Constructor;
-<<<<<<< HEAD
-=======
 import java.net.URL;
 import java.util.List;
 import java.util.stream.Collectors;
->>>>>>> 13ca4ea3
 
 /**
  * Factory class for creating flink table env for different purpose:
@@ -130,76 +127,6 @@
     }
   }
 
-<<<<<<< HEAD
-  public TableEnvironment createScalaFlinkStreamTableEnvironment(EnvironmentSettings settings, ClassLoader classLoader) {
-    try {
-      ImmutablePair<Object, Object> pair = flinkShims.createPlannerAndExecutor(
-              classLoader, settings, senv.getJavaEnv(),
-              oldPlannerStreamTableConfig, functionCatalog, catalogManager);
-      Planner planner = (Planner) pair.left;
-      Executor executor = (Executor) pair.right;
-
-      Class clazz = null;
-      if (flinkVersion.isFlink110()) {
-        clazz = Class
-                .forName("org.apache.flink.table.api.scala.internal.StreamTableEnvironmentImpl");
-      } else {
-        clazz = Class
-                .forName("org.apache.flink.table.api.bridge.scala.internal.StreamTableEnvironmentImpl");
-      }
-
-      try {
-        Constructor constructor = clazz
-                .getConstructor(
-                        CatalogManager.class,
-                        ModuleManager.class,
-                        FunctionCatalog.class,
-                        TableConfig.class,
-                        org.apache.flink.streaming.api.scala.StreamExecutionEnvironment.class,
-                        Planner.class,
-                        Executor.class,
-                        boolean.class);
-        return (TableEnvironment) constructor.newInstance(
-                oldPlannerCatalogManager,
-                moduleManager,
-                oldPlannerFunctionCatalog,
-                oldPlannerStreamTableConfig,
-                senv,
-                planner,
-                executor,
-                settings.isStreamingMode());
-      } catch (NoSuchMethodException e) {
-        // Flink 1.11.1 change the constructor signature, FLINK-18419
-        Constructor constructor = clazz
-                .getConstructor(
-                        CatalogManager.class,
-                        ModuleManager.class,
-                        FunctionCatalog.class,
-                        TableConfig.class,
-                        org.apache.flink.streaming.api.scala.StreamExecutionEnvironment.class,
-                        Planner.class,
-                        Executor.class,
-                        boolean.class,
-                        ClassLoader.class);
-        return (TableEnvironment) constructor.newInstance(
-                oldPlannerCatalogManager,
-                moduleManager,
-                oldPlannerFunctionCatalog,
-                oldPlannerStreamTableConfig,
-                senv,
-                planner,
-                executor,
-                settings.isStreamingMode(),
-                classLoader);
-      }
-
-    } catch (Exception e) {
-      throw new TableException("Fail to createScalaFlinkStreamTableEnvironment", e);
-    }
-  }
-
-=======
->>>>>>> 13ca4ea3
   public TableEnvironment createJavaFlinkBatchTableEnvironment() {
     try {
       Class<?> clazz = Class
@@ -221,201 +148,6 @@
     }
   }
 
-<<<<<<< HEAD
-  public TableEnvironment createJavaFlinkStreamTableEnvironment(EnvironmentSettings settings,
-                                                                ClassLoader classLoader) {
-    try {
-      ImmutablePair<Object, Object> pair = flinkShims.createPlannerAndExecutor(
-              classLoader, settings, senv.getJavaEnv(),
-              oldPlannerBatchTableConfig, functionCatalog, catalogManager);
-      Planner planner = (Planner) pair.left;
-      Executor executor = (Executor) pair.right;
-
-      Class clazz = null;
-      if (flinkVersion.isFlink110()) {
-        clazz = Class
-                .forName("org.apache.flink.table.api.java.internal.StreamTableEnvironmentImpl");
-      } else {
-        clazz = Class
-                .forName("org.apache.flink.table.api.bridge.java.internal.StreamTableEnvironmentImpl");
-      }
-
-      try {
-        Constructor constructor = clazz
-                .getConstructor(
-                        CatalogManager.class,
-                        ModuleManager.class,
-                        FunctionCatalog.class,
-                        TableConfig.class,
-                        org.apache.flink.streaming.api.environment.StreamExecutionEnvironment.class,
-                        Planner.class,
-                        Executor.class,
-                        boolean.class);
-        return (TableEnvironment) constructor.newInstance(
-                oldPlannerCatalogManager,
-                moduleManager,
-                oldPlannerFunctionCatalog,
-                oldPlannerStreamTableConfig,
-                senv.getJavaEnv(),
-                planner,
-                executor,
-                settings.isStreamingMode());
-      } catch (NoSuchMethodException e) {
-        // Flink 1.11.1 change the constructor signature, FLINK-18419
-        Constructor constructor = clazz
-                .getConstructor(
-                        CatalogManager.class,
-                        ModuleManager.class,
-                        FunctionCatalog.class,
-                        TableConfig.class,
-                        org.apache.flink.streaming.api.environment.StreamExecutionEnvironment.class,
-                        Planner.class,
-                        Executor.class,
-                        boolean.class,
-                        ClassLoader.class);
-        return (TableEnvironment) constructor.newInstance(
-                oldPlannerCatalogManager,
-                moduleManager,
-                oldPlannerFunctionCatalog,
-                oldPlannerStreamTableConfig,
-                senv.getJavaEnv(),
-                planner,
-                executor,
-                settings.isStreamingMode(),
-                classLoader);
-      }
-
-    } catch (Exception e) {
-      throw new TableException("Fail to createJavaFlinkStreamTableEnvironment", e);
-    }
-  }
-
-  public TableEnvironment createScalaBlinkStreamTableEnvironment(EnvironmentSettings settings, ClassLoader classLoader) {
-
-    try {
-      ImmutablePair<Object, Object> pair = flinkShims.createPlannerAndExecutor(
-              classLoader, settings, senv.getJavaEnv(),
-              streamTableConfig, functionCatalog, catalogManager);
-      Planner planner = (Planner) pair.left;
-      Executor executor = (Executor) pair.right;
-
-      Class clazz = null;
-      if (flinkVersion.isFlink110()) {
-        clazz = Class
-                .forName("org.apache.flink.table.api.scala.internal.StreamTableEnvironmentImpl");
-      } else {
-        clazz = Class
-                .forName("org.apache.flink.table.api.bridge.scala.internal.StreamTableEnvironmentImpl");
-      }
-      try {
-        Constructor constructor = clazz
-                .getConstructor(
-                        CatalogManager.class,
-                        ModuleManager.class,
-                        FunctionCatalog.class,
-                        TableConfig.class,
-                        org.apache.flink.streaming.api.scala.StreamExecutionEnvironment.class,
-                        Planner.class,
-                        Executor.class,
-                        boolean.class);
-        return (TableEnvironment) constructor.newInstance(catalogManager,
-                moduleManager,
-                functionCatalog,
-                streamTableConfig,
-                senv,
-                planner,
-                executor,
-                settings.isStreamingMode());
-      } catch (NoSuchMethodException e) {
-        // Flink 1.11.1 change the constructor signature, FLINK-18419
-        Constructor constructor = clazz
-                .getConstructor(
-                        CatalogManager.class,
-                        ModuleManager.class,
-                        FunctionCatalog.class,
-                        TableConfig.class,
-                        org.apache.flink.streaming.api.scala.StreamExecutionEnvironment.class,
-                        Planner.class,
-                        Executor.class,
-                        boolean.class,
-                        ClassLoader.class);
-        return (TableEnvironment) constructor.newInstance(catalogManager,
-                moduleManager,
-                functionCatalog,
-                streamTableConfig,
-                senv,
-                planner,
-                executor,
-                settings.isStreamingMode(),
-                classLoader);
-      }
-    } catch (Exception e) {
-      throw new TableException("Fail to createScalaBlinkStreamTableEnvironment", e);
-    }
-  }
-
-  public TableEnvironment createJavaBlinkStreamTableEnvironment(EnvironmentSettings settings, ClassLoader classLoader) {
-    try {
-      ImmutablePair<Object, Object> pair = flinkShims.createPlannerAndExecutor(
-              classLoader, settings, senv.getJavaEnv(),
-              streamTableConfig, functionCatalog, catalogManager);
-      Planner planner = (Planner) pair.left;
-      Executor executor = (Executor) pair.right;
-
-      Class clazz = null;
-      if (flinkVersion.isFlink110()) {
-        clazz = Class
-                .forName("org.apache.flink.table.api.java.internal.StreamTableEnvironmentImpl");
-      } else {
-        clazz = Class
-                .forName("org.apache.flink.table.api.bridge.java.internal.StreamTableEnvironmentImpl");
-      }
-      try {
-        Constructor constructor = clazz
-                .getConstructor(
-                        CatalogManager.class,
-                        ModuleManager.class,
-                        FunctionCatalog.class,
-                        TableConfig.class,
-                        org.apache.flink.streaming.api.environment.StreamExecutionEnvironment.class,
-                        Planner.class,
-                        Executor.class,
-                        boolean.class);
-        return (TableEnvironment) constructor.newInstance(catalogManager,
-                moduleManager,
-                functionCatalog,
-                streamTableConfig,
-                senv.getJavaEnv(),
-                planner,
-                executor,
-                settings.isStreamingMode());
-      } catch (NoSuchMethodException e) {
-        // Flink 1.11.1 change the constructor signature, FLINK-18419
-        Constructor constructor = clazz
-                .getConstructor(
-                        CatalogManager.class,
-                        ModuleManager.class,
-                        FunctionCatalog.class,
-                        TableConfig.class,
-                        org.apache.flink.streaming.api.environment.StreamExecutionEnvironment.class,
-                        Planner.class,
-                        Executor.class,
-                        boolean.class,
-                        ClassLoader.class);
-        return (TableEnvironment) constructor.newInstance(catalogManager,
-                moduleManager,
-                functionCatalog,
-                streamTableConfig,
-                senv.getJavaEnv(),
-                planner,
-                executor,
-                settings.isStreamingMode(),
-                classLoader);
-      }
-    } catch (Exception e) {
-      throw new TableException("Fail to createJavaBlinkStreamTableEnvironment", e);
-    }
-=======
   public TableEnvironment createScalaBlinkStreamTableEnvironment(EnvironmentSettings settings, ClassLoader classLoader) {
     return (TableEnvironment) flinkShims.createScalaBlinkStreamTableEnvironment(settings,
             senv.getJavaEnv(), streamTableConfig, moduleManager, functionCatalog, catalogManager, userJars, classLoader);
@@ -424,87 +156,18 @@
   public TableEnvironment createJavaBlinkStreamTableEnvironment(EnvironmentSettings settings, ClassLoader classLoader) {
     return (TableEnvironment) flinkShims.createJavaBlinkStreamTableEnvironment(settings,
             senv.getJavaEnv(), streamTableConfig, moduleManager, functionCatalog, catalogManager, userJars, classLoader);
->>>>>>> 13ca4ea3
   }
 
   public TableEnvironment createJavaBlinkBatchTableEnvironment(
           EnvironmentSettings settings, ClassLoader classLoader) {
-<<<<<<< HEAD
-    try {
-      ImmutablePair<Object, Object> pair = flinkShims.createPlannerAndExecutor(
-              classLoader, settings, senv.getJavaEnv(),
-              batchTableConfig, functionCatalog, catalogManager);
-      Planner planner = (Planner) pair.left;
-      Executor executor = (Executor) pair.right;
-
-      Class clazz = null;
-      if (flinkVersion.isFlink110()) {
-        clazz = Class
-                .forName("org.apache.flink.table.api.java.internal.StreamTableEnvironmentImpl");
-      } else {
-        clazz = Class
-                .forName("org.apache.flink.table.api.bridge.java.internal.StreamTableEnvironmentImpl");
-      }
-      try {
-        Constructor constructor = clazz.getConstructor(
-                CatalogManager.class,
-                ModuleManager.class,
-                FunctionCatalog.class,
-                TableConfig.class,
-                StreamExecutionEnvironment.class,
-                Planner.class,
-                Executor.class,
-                boolean.class);
-        return (TableEnvironment) constructor.newInstance(
-                catalogManager,
-                moduleManager,
-                functionCatalog,
-                batchTableConfig,
-                senv.getJavaEnv(),
-                planner,
-                executor,
-                settings.isStreamingMode());
-      } catch (NoSuchMethodException e) {
-        // Flink 1.11.1 change the constructor signature, FLINK-18419
-        Constructor constructor = clazz.getConstructor(
-                CatalogManager.class,
-                ModuleManager.class,
-                FunctionCatalog.class,
-                TableConfig.class,
-                StreamExecutionEnvironment.class,
-                Planner.class,
-                Executor.class,
-                boolean.class,
-                ClassLoader.class);
-        return (TableEnvironment) constructor.newInstance(
-                catalogManager,
-                moduleManager,
-                functionCatalog,
-                batchTableConfig,
-                senv.getJavaEnv(),
-                planner,
-                executor,
-                settings.isStreamingMode(),
-                classLoader);
-      }
-    } catch (Exception e) {
-      LOGGER.info(ExceptionUtils.getStackTrace(e));
-      throw new TableException("Fail to createJavaBlinkBatchTableEnvironment", e);
-    }
-=======
     return (TableEnvironment) flinkShims.createJavaBlinkStreamTableEnvironment(settings,
             senv.getJavaEnv(), batchTableConfig, moduleManager, functionCatalog, catalogManager, userJars, classLoader);
->>>>>>> 13ca4ea3
   }
 
   public void createStreamPlanner(EnvironmentSettings settings) {
     ImmutablePair<Object, Object> pair = flinkShims.createPlannerAndExecutor(
             Thread.currentThread().getContextClassLoader(), settings, senv.getJavaEnv(),
-<<<<<<< HEAD
-            streamTableConfig, functionCatalog, catalogManager);
-=======
             streamTableConfig, moduleManager, functionCatalog, catalogManager);
->>>>>>> 13ca4ea3
     Planner planner = (Planner) pair.left;
     this.flinkShims.setCatalogManagerSchemaResolver(catalogManager, planner.getParser(), settings);
   }
