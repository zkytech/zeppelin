/*
 * Licensed to the Apache Software Foundation (ASF) under one or more
 * contributor license agreements.  See the NOTICE file distributed with
 * this work for additional information regarding copyright ownership.
 * The ASF licenses this file to You under the Apache License, Version 2.0
 * (the "License"); you may not use this file except in compliance with
 * the License.  You may obtain a copy of the License at
 *
 *    http://www.apache.org/licenses/LICENSE-2.0
 *
 * Unless required by applicable law or agreed to in writing, software
 * distributed under the License is distributed on an "AS IS" BASIS,
 * WITHOUT WARRANTIES OR CONDITIONS OF ANY KIND, either express or implied.
 * See the License for the specific language governing permissions and
 * limitations under the License.
 */
package org.apache.zeppelin.flink;


import net.jodah.concurrentunit.Waiter;
import org.apache.zeppelin.display.AngularObjectRegistry;
import org.apache.zeppelin.display.ui.CheckBox;
import org.apache.zeppelin.display.ui.Select;
import org.apache.zeppelin.display.ui.TextBox;
import org.apache.zeppelin.interpreter.*;
import org.apache.zeppelin.interpreter.remote.RemoteInterpreterEventClient;
import org.apache.zeppelin.interpreter.thrift.InterpreterCompletion;
import org.junit.jupiter.api.AfterEach;
import org.junit.jupiter.api.BeforeEach;
import org.junit.jupiter.api.Test;
import org.slf4j.Logger;
import org.slf4j.LoggerFactory;

import java.io.File;
import java.io.IOException;
import java.nio.file.Files;
import java.util.Arrays;
import java.util.List;
import java.util.Properties;
import java.util.concurrent.TimeoutException;

import static org.junit.jupiter.api.Assertions.assertArrayEquals;
import static org.junit.jupiter.api.Assertions.assertEquals;
import static org.junit.jupiter.api.Assertions.assertTrue;
import static org.mockito.Mockito.mock;


class FlinkInterpreterTest {

  private static final Logger LOGGER = LoggerFactory.getLogger(FlinkInterpreterTest.class);

  private FlinkInterpreter interpreter;
  private AngularObjectRegistry angularObjectRegistry;

  @BeforeEach
  public void setUp() throws InterpreterException {
    Properties p = new Properties();
    p.setProperty("zeppelin.flink.printREPLOutput", "true");
    p.setProperty("zeppelin.flink.scala.color", "false");
    p.setProperty("flink.execution.mode", "local");
    p.setProperty("local.number-taskmanager", "4");

    interpreter = new FlinkInterpreter(p);
    InterpreterGroup intpGroup = new InterpreterGroup();
    interpreter.setInterpreterGroup(intpGroup);
    interpreter.open();

    angularObjectRegistry = new AngularObjectRegistry("flink", null);
  }

  @AfterEach
  public void tearDown() throws InterpreterException {
    if (interpreter != null) {
      interpreter.close();
    }
  }

  @Test
  void testScalaBasic() throws InterpreterException, IOException {
    InterpreterContext context = getInterpreterContext();
    InterpreterResult result = interpreter.interpret("val a=\"hello world\"", context);
    assertEquals(InterpreterResult.Code.SUCCESS, result.code());
    List<InterpreterResultMessage> resultMessages = context.out.toInterpreterResultMessage();
    assertEquals(InterpreterResult.Type.TEXT, resultMessages.get(0).getType());
    assertEquals("a: String = hello world\n", resultMessages.get(0).getData());

    context = getInterpreterContext();
    result = interpreter.interpret("print(a)", context);
    assertEquals(InterpreterResult.Code.SUCCESS, result.code());
    resultMessages = context.out.toInterpreterResultMessage();
    assertEquals(InterpreterResult.Type.TEXT, resultMessages.get(0).getType());
    assertEquals("hello world", resultMessages.get(0).getData());

    // java stdout
    context = getInterpreterContext();
    result = interpreter.interpret("System.out.print(a)", context);
    assertEquals(InterpreterResult.Code.SUCCESS, result.code());
    resultMessages = context.out.toInterpreterResultMessage();
    assertEquals(InterpreterResult.Type.TEXT, resultMessages.get(0).getType());
    assertEquals("hello world", resultMessages.get(0).getData());

    // java stderr
    context = getInterpreterContext();
    result = interpreter.interpret("System.err.print(a)", context);
    assertEquals(InterpreterResult.Code.SUCCESS, result.code());
    resultMessages = context.out.toInterpreterResultMessage();
    assertEquals(InterpreterResult.Type.TEXT, resultMessages.get(0).getType());
    assertEquals("hello world", resultMessages.get(0).getData());

    // incomplete
    result = interpreter.interpret("println(a", getInterpreterContext());
    assertEquals(InterpreterResult.Code.INCOMPLETE, result.code());

    // syntax error
    context = getInterpreterContext();
    result = interpreter.interpret("println(b)", context);
    assertEquals(InterpreterResult.Code.ERROR, result.code());
    resultMessages = context.out.toInterpreterResultMessage();
    assertEquals(InterpreterResult.Type.TEXT, resultMessages.get(0).getType());
    assertTrue(resultMessages.get(0).getData().contains("not found: value b"),
        resultMessages.get(0).getData());

    // multiple line
    context = getInterpreterContext();
    result = interpreter.interpret("\"123\".\ntoInt", context);
    assertEquals(InterpreterResult.Code.SUCCESS, result.code());

    // single line comment
    context = getInterpreterContext();
    result = interpreter.interpret("/*comment here*/", context);
    assertEquals(InterpreterResult.Code.SUCCESS, result.code());

    context = getInterpreterContext();
    result = interpreter.interpret("/*comment here*/\nprint(\"hello world\")",
        context);
    assertEquals(InterpreterResult.Code.SUCCESS, result.code());

    // multiple line comment
    context = getInterpreterContext();
    result = interpreter.interpret("/*line 1 \n line 2*/", context);
    assertEquals(InterpreterResult.Code.SUCCESS, result.code());

    // test function
    context = getInterpreterContext();
    result = interpreter.interpret("def add(x:Int, y:Int)\n{ return x+y }", context);
    assertEquals(InterpreterResult.Code.SUCCESS, result.code());

    result = interpreter.interpret("print(add(1,2))", getInterpreterContext());
    assertEquals(InterpreterResult.Code.SUCCESS, result.code());

    result = interpreter.interpret("/*line 1 \n line 2*/print(\"hello world\")",
        getInterpreterContext());
    assertEquals(InterpreterResult.Code.SUCCESS, result.code());

    // companion object
    result = interpreter.interpret("class Counter {\n " +
        "var value: Long = 0} \n" +
        "object Counter {\n def apply(x: Long) = new Counter()\n}", getInterpreterContext());
    assertEquals(InterpreterResult.Code.SUCCESS, result.code());

    // case class
    //    context = getInterpreterContext();result = interpreter.interpret(
    //            "case class WC(word: String, count: Int)\n" +
    //            "val wordCounts = benv.fromElements(\n" +
    //            "WC(\"hello\", 1),\n" +
    //            "WC(\"world\", 2),\n" +
    //            "WC(\"world\", 8))\n" +
    //            "wordCounts.collect()",
    //        context);
    //    assertEquals(InterpreterResult.Code.SUCCESS, result.code());

    context = getInterpreterContext();
    result = interpreter.interpret("z.input(\"name\", \"default_name\")",
        context);
    assertEquals(InterpreterResult.Code.SUCCESS, result.code());
    assertEquals(1, context.getGui().getForms().size());
    assertTrue(context.getGui().getForms().get("name") instanceof TextBox);
    TextBox textBox = (TextBox) context.getGui().getForms().get("name");
    assertEquals("name", textBox.getName());
    assertEquals("default_name", textBox.getDefaultValue());

    context = getInterpreterContext();
    result = interpreter.interpret("z.checkbox(\"checkbox_1\", " +
        "Seq(\"value_2\"), Seq((\"value_1\", \"name_1\"), (\"value_2\", \"name_2\")))", context);
    assertEquals(InterpreterResult.Code.SUCCESS, result.code());
    assertEquals(1, context.getGui().getForms().size());
    assertTrue(context.getGui().getForms().get("checkbox_1") instanceof CheckBox);
    CheckBox checkBox = (CheckBox) context.getGui().getForms().get("checkbox_1");
    assertEquals("checkbox_1", checkBox.getName());
    assertEquals(1, checkBox.getDefaultValue().length);
    assertEquals("value_2", checkBox.getDefaultValue()[0]);
    assertEquals(2, checkBox.getOptions().length);
    assertEquals("value_1", checkBox.getOptions()[0].getValue());
    assertEquals("name_1", checkBox.getOptions()[0].getDisplayName());
    assertEquals("value_2", checkBox.getOptions()[1].getValue());
    assertEquals("name_2", checkBox.getOptions()[1].getDisplayName());

    context = getInterpreterContext();
    result = interpreter.interpret("z.select(\"select_1\", Seq(\"value_2\"), " +
        "Seq((\"value_1\", \"name_1\"), (\"value_2\", \"name_2\")))", context);
    assertEquals(InterpreterResult.Code.SUCCESS, result.code());
    assertEquals(1, context.getGui().getForms().size());
    assertTrue(context.getGui().getForms().get("select_1") instanceof Select);
    Select select = (Select) context.getGui().getForms().get("select_1");
    assertEquals("select_1", select.getName());
    // TODO(zjffdu) it seems a bug of GUI, the default value should be 'value_2',
    // but it is List(value_2)
    // assertEquals("value_2", select.getDefaultValue());
    assertEquals(2, select.getOptions().length);
    assertEquals("value_1", select.getOptions()[0].getValue());
    assertEquals("name_1", select.getOptions()[0].getDisplayName());
    assertEquals("value_2", select.getOptions()[1].getValue());
    assertEquals("name_2", select.getOptions()[1].getDisplayName());
  }

  @Test
  void testZShow() throws InterpreterException, IOException {
    // show dataset
    InterpreterContext context = getInterpreterContext();
    InterpreterResult result = interpreter.interpret(
            "val data = benv.fromElements((1, \"jeff\"), (2, \"andy\"), (3, \"james\"))",
            context);
    assertEquals(InterpreterResult.Code.SUCCESS, result.code());
    context = getInterpreterContext();
    result = interpreter.interpret("z.show(data)", context);
    assertEquals(InterpreterResult.Code.SUCCESS, result.code(), context.out.toString());
    List<InterpreterResultMessage> resultMessages = context.out.toInterpreterResultMessage();
    if (interpreter.getFlinkVersion().isAfterFlink114()) {
      assertEquals(InterpreterResult.Type.TEXT, resultMessages.get(0).getType());
      assertEquals("z.show(DataSet) is not supported after Flink 1.14", resultMessages.get(0).getData());
    } else {
      assertEquals(InterpreterResult.Type.TABLE, resultMessages.get(0).getType());
      assertEquals("_1\t_2\n1\tjeff\n2\tandy\n3\tjames\n", resultMessages.get(0).getData());
    }
  }

  @Test
  void testCompletion() throws InterpreterException {
    InterpreterContext context = getInterpreterContext();
    InterpreterResult result = interpreter.interpret("val a=\"hello world\"", context);
    assertEquals(InterpreterResult.Code.SUCCESS, result.code());

    List<InterpreterCompletion> completions = interpreter.completion("a.", 2,
        getInterpreterContext());
    assertTrue(completions.size() > 0);

    completions = interpreter.completion("benv.", 5, getInterpreterContext());
    assertTrue(completions.size() > 0);
  }

  @Test
  void testBatchWordCount() throws InterpreterException, IOException {
    InterpreterContext context = getInterpreterContext();
    InterpreterResult result = interpreter.interpret(
            "val data = benv.fromElements(\"hello world\", \"hello flink\", \"hello hadoop\")",
        context);
    assertEquals(InterpreterResult.Code.SUCCESS, result.code());
    context = getInterpreterContext();
    result = interpreter.interpret(
            "data.flatMap(line => line.split(\"\\\\s\"))\n" +
            "  .map(w => (w, 1))\n" +
            "  .groupBy(0)\n" +
            "  .sum(1)\n" +
            "  .print()", context);
<<<<<<< HEAD
    assertEquals(context.out.toString(), InterpreterResult.Code.SUCCESS, result.code());
=======
    assertEquals(InterpreterResult.Code.SUCCESS, result.code(), context.out.toString());
>>>>>>> 13ca4ea3

    String[] expectedCounts = {"(hello,3)", "(world,1)", "(flink,1)", "(hadoop,1)"};
    Arrays.sort(expectedCounts);

    String[] counts = context.out.toInterpreterResultMessage().get(0).getData().split("\n");
    Arrays.sort(counts);

    assertArrayEquals(expectedCounts, counts);
  }

  @Test
  void testStreamWordCount() throws InterpreterException, IOException {
    InterpreterContext context = getInterpreterContext();
    InterpreterResult result = interpreter.interpret(
            "val data = senv.fromElements(\"hello world\", \"hello flink\", \"hello hadoop\")",
            context);
    assertEquals(InterpreterResult.Code.SUCCESS, result.code());
    context = getInterpreterContext();
    result = interpreter.interpret(
            "data.flatMap(line => line.split(\"\\\\s\"))\n" +
                    "  .map(w => (w, 1))\n" +
                    "  .keyBy(0)\n" +
                    "  .sum(1)\n" +
                    "  .print()\n" +
                    "senv.execute()", context);
    assertEquals(InterpreterResult.Code.SUCCESS, result.code());

    String[] expectedCounts = {"(hello,3)", "(world,1)", "(flink,1)", "(hadoop,1)"};
    String output = context.out.toInterpreterResultMessage().get(0).getData();
    for (String expectedCount : expectedCounts) {
      assertTrue(output.contains(expectedCount), output);
    }
  }

  @Test
  void testCancelStreamSql()
      throws IOException, InterpreterException, InterruptedException, TimeoutException {
    String initStreamScalaScript = FlinkStreamSqlInterpreterTest.getInitStreamScript(1000);
    InterpreterResult result = interpreter.interpret(initStreamScalaScript,
            getInterpreterContext());
    assertEquals(InterpreterResult.Code.SUCCESS, result.code());

    final Waiter waiter = new Waiter();
    Thread thread = new Thread(() -> {
      try {
        InterpreterContext context = getInterpreterContext();
        InterpreterResult result2 = interpreter.interpret(
                "val table = stenv.sqlQuery(\"select url, count(1) as pv from " +
                "log group by url\")\nz.show(table, streamType=\"update\")", context);
        LOGGER.info("---------------" + context.out.toString());
        LOGGER.info("---------------" + result2);
        waiter.assertTrue(context.out.toString().contains("Job was cancelled"));
        waiter.assertEquals(InterpreterResult.Code.ERROR, result2.code());
      } catch (Exception e) {
        e.printStackTrace();
        waiter.fail("Should not fail here");
      }
      waiter.resume();
    });
    thread.start();

    // the streaming job will run for 20 seconds. check init_stream.scala
    // sleep 20 seconds to make sure the job is started but not finished
    Thread.sleep(20 * 1000);

    InterpreterContext context = getInterpreterContext();
    interpreter.cancel(context);
    waiter.await(10 * 1000);
    // resume job
    interpreter.interpret("val table = stenv.sqlQuery(\"select url, count(1) as pv from " +
            "log group by url\")\nz.show(table, streamType=\"update\")", context);
    assertEquals(InterpreterResult.Code.SUCCESS, result.code());
    List<InterpreterResultMessage> resultMessages = context.out.toInterpreterResultMessage();
    assertEquals(InterpreterResult.Type.TABLE, resultMessages.get(0).getType());
    assertTrue(resultMessages.get(0).getData().contains("url\tpv\n"), resultMessages.toString());
  }

  @Test
  void testResumeStreamSqlFromSavePointPath()
      throws IOException, InterpreterException, InterruptedException, TimeoutException {
    if (!interpreter.getFlinkShims().getFlinkVersion().isAfterFlink114()) {
      LOGGER.info("Skip testResumeStreamSqlFromSavePointPath, because this test is only passed after Flink 1.14 due to FLINK-23654");
      // By default, this thread pool in Flink JobManager is the number of cpu cores. While the cpu cores in github action container is too small
      return;
    }

    String initStreamScalaScript = FlinkStreamSqlInterpreterTest.getInitStreamScript(1000);
    InterpreterResult result = interpreter.interpret(initStreamScalaScript,
            getInterpreterContext());
    assertEquals(InterpreterResult.Code.SUCCESS, result.code());

    File savePointDir = Files.createTempDirectory("zeppelin-flink").toFile();
    final Waiter waiter = new Waiter();
    Thread thread = new Thread(() -> {
      try {
        InterpreterContext context = getInterpreterContext();
        context.getLocalProperties().put(JobManager.SAVEPOINT_DIR, savePointDir.getAbsolutePath());
        context.getLocalProperties().put("parallelism", "1");
        context.getLocalProperties().put("maxParallelism", "10");
        InterpreterResult result2 = interpreter.interpret(
                "val table = stenv.sqlQuery(\"select url, count(1) as pv from " +
                "log group by url\")\nz.show(table, streamType=\"update\")", context);
        LOGGER.info("------------" + context.out.toString());
        LOGGER.info("------------" + result2);
        waiter.assertTrue(context.out.toString().contains("url\tpv\n"));
        // Flink job is succeed when it is cancelled with save point.
        waiter.assertEquals(InterpreterResult.Code.SUCCESS, result2.code());
      } catch (Exception e) {
        e.printStackTrace();
        waiter.fail("Should not fail here");
      }
      waiter.resume();
    });
    thread.start();

    // the streaming job will run for 60 seconds. check init_stream.scala
    // sleep 30 seconds to make sure the job is started but not finished
    Thread.sleep(30 * 1000);

    InterpreterContext context = getInterpreterContext();
    context.getLocalProperties().put(JobManager.SAVEPOINT_DIR, savePointDir.getAbsolutePath());
    context.getLocalProperties().put("parallelism", "2");
    context.getLocalProperties().put("maxParallelism", "10");
    interpreter.cancel(context);
    waiter.await(30 * 1000);

    // verify save point is generated
    String[] allSavepointPath = savePointDir.list((dir, name) -> name.startsWith("savepoint"));
    assertTrue(allSavepointPath.length > 0);

    // resume job from savepoint
    context = getInterpreterContext();
    context.getLocalProperties().put(JobManager.SAVEPOINT_PATH, allSavepointPath[0]);
    context.getLocalProperties().put("parallelism", "2");
    context.getLocalProperties().put("maxParallelism", "10");
    interpreter.interpret(
            "val table = stenv.sqlQuery(\"select url, count(1) as pv from " +
            "log group by url\")\nz.show(table, streamType=\"update\")", context);
    assertEquals(InterpreterResult.Code.SUCCESS, result.code());
    List<InterpreterResultMessage> resultMessages = context.out.toInterpreterResultMessage();
    assertEquals(InterpreterResult.Type.TABLE, resultMessages.get(0).getType());
    assertTrue(resultMessages.get(0).getData().contains("url\tpv\n"), resultMessages.toString());
    assertEquals("url\tpv\n" +
        "home\t10\n" +
        "product\t30\n" +
        "search\t20\n",
        resultMessages.get(0).getData(), resultMessages.toString());
  }

  private InterpreterContext getInterpreterContext() {
    InterpreterContext context = InterpreterContext.builder()
            .setParagraphId("paragraphId")
            .setInterpreterOut(new InterpreterOutput())
            .setAngularObjectRegistry(angularObjectRegistry)
            .setIntpEventClient(mock(RemoteInterpreterEventClient.class))
            .build();
    InterpreterContext.set(context);
    return context;
  }
}<|MERGE_RESOLUTION|>--- conflicted
+++ resolved
@@ -262,11 +262,7 @@
             "  .groupBy(0)\n" +
             "  .sum(1)\n" +
             "  .print()", context);
-<<<<<<< HEAD
-    assertEquals(context.out.toString(), InterpreterResult.Code.SUCCESS, result.code());
-=======
     assertEquals(InterpreterResult.Code.SUCCESS, result.code(), context.out.toString());
->>>>>>> 13ca4ea3
 
     String[] expectedCounts = {"(hello,3)", "(world,1)", "(flink,1)", "(hadoop,1)"};
     Arrays.sort(expectedCounts);
