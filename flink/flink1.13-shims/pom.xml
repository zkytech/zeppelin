--- conflicted
+++ resolved
@@ -21,22 +21,14 @@
     <parent>
         <artifactId>flink-parent</artifactId>
         <groupId>org.apache.zeppelin</groupId>
-<<<<<<< HEAD
-        <version>0.10.1</version>
-=======
         <version>0.11.0-SNAPSHOT</version>
->>>>>>> 13ca4ea3
         <relativePath>../pom.xml</relativePath>
     </parent>
 
     <modelVersion>4.0.0</modelVersion>
     <groupId>org.apache.zeppelin</groupId>
     <artifactId>flink1.13-shims</artifactId>
-<<<<<<< HEAD
-    <version>0.10.1</version>
-=======
     <version>0.11.0-SNAPSHOT</version>
->>>>>>> 13ca4ea3
     <packaging>jar</packaging>
     <name>Zeppelin: Flink1.13 Shims</name>
 
