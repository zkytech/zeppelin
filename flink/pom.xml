--- conflicted
+++ resolved
@@ -23,11 +23,7 @@
     <parent>
         <artifactId>zeppelin-interpreter-parent</artifactId>
         <groupId>org.apache.zeppelin</groupId>
-<<<<<<< HEAD
-        <version>0.10.1</version>
-=======
         <version>0.11.0-SNAPSHOT</version>
->>>>>>> 13ca4ea3
         <relativePath>../zeppelin-interpreter-parent/pom.xml</relativePath>
     </parent>
 
@@ -39,29 +35,18 @@
 
     <modules>
         <module>flink-scala-parent</module>
-<<<<<<< HEAD
-        <module>flink-scala-2.11</module>
-<!--        <module>flink-scala-2.12</module>-->
-=======
->>>>>>> 13ca4ea3
         <module>flink-shims</module>
         <module>flink1.13-shims</module>
         <module>flink1.14-shims</module>
-<<<<<<< HEAD
-=======
         <module>flink1.15-shims</module>
         <module>flink1.16-shims</module>
->>>>>>> 13ca4ea3
     </modules>
 
     <properties>
         <flink1.13.version>1.13.2</flink1.13.version>
         <flink1.14.version>1.14.0</flink1.14.version>
-<<<<<<< HEAD
-=======
         <flink1.15.version>1.15.1</flink1.15.version>
         <flink1.16.version>1.16.0</flink1.16.version>
->>>>>>> 13ca4ea3
 
         <flink.scala.version>2.11.12</flink.scala.version>
         <flink.scala.binary.version>2.11</flink.scala.binary.version>
