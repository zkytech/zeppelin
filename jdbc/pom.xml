--- conflicted
+++ resolved
@@ -23,11 +23,7 @@
   <parent>
     <artifactId>zeppelin-interpreter-parent</artifactId>
     <groupId>org.apache.zeppelin</groupId>
-<<<<<<< HEAD
-    <version>0.10.1</version>
-=======
     <version>0.11.0-SNAPSHOT</version>
->>>>>>> 13ca4ea3
     <relativePath>../zeppelin-interpreter-parent/pom.xml</relativePath>
   </parent>
 
@@ -67,11 +63,7 @@
       <groupId>org.apache.commons</groupId>
       <artifactId>commons-lang3</artifactId>
     </dependency>
-    <dependency>
-      <groupId>com.github.jsqlparser</groupId>
-      <artifactId>jsqlparser</artifactId>
-      <version>4.4</version>
-    </dependency>
+
     <dependency>
       <groupId>org.apache.commons</groupId>
       <artifactId>commons-dbcp2</artifactId>
