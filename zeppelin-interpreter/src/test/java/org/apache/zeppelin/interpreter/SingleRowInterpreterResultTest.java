/*
 * Licensed to the Apache Software Foundation (ASF) under one or more
 * contributor license agreements.  See the NOTICE file distributed with
 * this work for additional information regarding copyright ownership.
 * The ASF licenses this file to You under the Apache License, Version 2.0
 * (the "License"); you may not use this file except in compliance with
 * the License.  You may obtain a copy of the License at
 *
 *    http://www.apache.org/licenses/LICENSE-2.0
 *
 * Unless required by applicable law or agreed to in writing, software
 * distributed under the License is distributed on an "AS IS" BASIS,
 * WITHOUT WARRANTIES OR CONDITIONS OF ANY KIND, either express or implied.
 * See the License for the specific language governing permissions and
 * limitations under the License.
 */

package org.apache.zeppelin.interpreter;

<<<<<<< HEAD
import org.junit.Test;

import java.io.Serializable;
=======
import static org.junit.jupiter.api.Assertions.assertEquals;

>>>>>>> 13ca4ea3
import java.util.Arrays;
import java.util.List;

import org.junit.jupiter.api.Test;

class SingleRowInterpreterResultTest {

  @Test
<<<<<<< HEAD
  public void testHtml() {
    List<Serializable> list = Arrays.asList("2020-01-01", 10);
=======
  void testHtml() {
    List<Object> list = Arrays.asList("2020-01-01", 10);
>>>>>>> 13ca4ea3
    String template = "Total count:{1} for {0}";
    InterpreterContext context = InterpreterContext.builder().build();
    SingleRowInterpreterResult singleRowInterpreterResult = new SingleRowInterpreterResult(list, template, context);
    String htmlOutput = singleRowInterpreterResult.toHtml();
    assertEquals("%html Total count:10 for 2020-01-01", htmlOutput);
  }

  @Test
<<<<<<< HEAD
  public void testAngular() {
    List<Serializable> list = Arrays.asList("2020-01-01", 10);
=======
  void testAngular() {
    List<Object> list = Arrays.asList("2020-01-01", 10);
>>>>>>> 13ca4ea3
    String template = "Total count:{1} for {0}";
    InterpreterContext context = InterpreterContext.builder().build();
    SingleRowInterpreterResult singleRowInterpreterResult = new SingleRowInterpreterResult(list, template, context);
    String angularOutput = singleRowInterpreterResult.toAngular();
    assertEquals("%angular Total count:{{value_1}} for {{value_0}}", angularOutput);
  }
}<|MERGE_RESOLUTION|>--- conflicted
+++ resolved
@@ -17,14 +17,8 @@
 
 package org.apache.zeppelin.interpreter;
 
-<<<<<<< HEAD
-import org.junit.Test;
-
-import java.io.Serializable;
-=======
 import static org.junit.jupiter.api.Assertions.assertEquals;
 
->>>>>>> 13ca4ea3
 import java.util.Arrays;
 import java.util.List;
 
@@ -33,13 +27,8 @@
 class SingleRowInterpreterResultTest {
 
   @Test
-<<<<<<< HEAD
-  public void testHtml() {
-    List<Serializable> list = Arrays.asList("2020-01-01", 10);
-=======
   void testHtml() {
     List<Object> list = Arrays.asList("2020-01-01", 10);
->>>>>>> 13ca4ea3
     String template = "Total count:{1} for {0}";
     InterpreterContext context = InterpreterContext.builder().build();
     SingleRowInterpreterResult singleRowInterpreterResult = new SingleRowInterpreterResult(list, template, context);
@@ -48,13 +37,8 @@
   }
 
   @Test
-<<<<<<< HEAD
-  public void testAngular() {
-    List<Serializable> list = Arrays.asList("2020-01-01", 10);
-=======
   void testAngular() {
     List<Object> list = Arrays.asList("2020-01-01", 10);
->>>>>>> 13ca4ea3
     String template = "Total count:{1} for {0}";
     InterpreterContext context = InterpreterContext.builder().build();
     SingleRowInterpreterResult singleRowInterpreterResult = new SingleRowInterpreterResult(list, template, context);
