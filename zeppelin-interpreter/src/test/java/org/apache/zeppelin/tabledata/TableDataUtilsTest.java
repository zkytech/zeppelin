/*
 * Licensed to the Apache Software Foundation (ASF) under one or more
 * contributor license agreements.  See the NOTICE file distributed with
 * this work for additional information regarding copyright ownership.
 * The ASF licenses this file to You under the Apache License, Version 2.0
 * (the "License"); you may not use this file except in compliance with
 * the License.  You may obtain a copy of the License at
 *
 *    http://www.apache.org/licenses/LICENSE-2.0
 *
 * Unless required by applicable law or agreed to in writing, software
 * distributed under the License is distributed on an "AS IS" BASIS,
 * WITHOUT WARRANTIES OR CONDITIONS OF ANY KIND, either express or implied.
 * See the License for the specific language governing permissions and
 * limitations under the License.
 */

package org.apache.zeppelin.tabledata;

<<<<<<< HEAD
import org.junit.Test;
=======
import static org.junit.jupiter.api.Assertions.assertEquals;
>>>>>>> 13ca4ea3

import java.util.Arrays;

<<<<<<< HEAD
import java.util.Arrays;

public class TableDataUtilsTest {
=======
import org.junit.jupiter.api.Test;

class TableDataUtilsTest {
>>>>>>> 13ca4ea3

  @Test
  void testColumn() {
    assertEquals("hello world", TableDataUtils.normalizeColumn("hello\tworld"));
    assertEquals("hello world", TableDataUtils.normalizeColumn("hello\nworld"));
    assertEquals("hello world", TableDataUtils.normalizeColumn("hello\r\nworld"));
    assertEquals("hello  world", TableDataUtils.normalizeColumn("hello\t\nworld"));

    assertEquals("null", TableDataUtils.normalizeColumn(null));
  }

  @Test
<<<<<<< HEAD
  public void testColumns() {
=======
  void testColumns() {
>>>>>>> 13ca4ea3
    assertEquals(Arrays.asList("hello world", "hello world"),
            TableDataUtils.normalizeColumns(new Object[]{"hello\tworld", "hello\nworld"}));

    assertEquals(Arrays.asList("hello world", "null"),
            TableDataUtils.normalizeColumns(new String[]{"hello\tworld", null}));
  }
}<|MERGE_RESOLUTION|>--- conflicted
+++ resolved
@@ -17,23 +17,13 @@
 
 package org.apache.zeppelin.tabledata;
 
-<<<<<<< HEAD
-import org.junit.Test;
-=======
 import static org.junit.jupiter.api.Assertions.assertEquals;
->>>>>>> 13ca4ea3
 
 import java.util.Arrays;
 
-<<<<<<< HEAD
-import java.util.Arrays;
-
-public class TableDataUtilsTest {
-=======
 import org.junit.jupiter.api.Test;
 
 class TableDataUtilsTest {
->>>>>>> 13ca4ea3
 
   @Test
   void testColumn() {
@@ -46,11 +36,7 @@
   }
 
   @Test
-<<<<<<< HEAD
-  public void testColumns() {
-=======
   void testColumns() {
->>>>>>> 13ca4ea3
     assertEquals(Arrays.asList("hello world", "hello world"),
             TableDataUtils.normalizeColumns(new Object[]{"hello\tworld", "hello\nworld"}));
 
