/*
 * Licensed to the Apache Software Foundation (ASF) under one or more
 * contributor license agreements.  See the NOTICE file distributed with
 * this work for additional information regarding copyright ownership.
 * The ASF licenses this file to You under the Apache License, Version 2.0
 * (the "License"); you may not use this file except in compliance with
 * the License.  You may obtain a copy of the License at
 *
 *    http://www.apache.org/licenses/LICENSE-2.0
 *
 * Unless required by applicable law or agreed to in writing, software
 * distributed under the License is distributed on an "AS IS" BASIS,
 * WITHOUT WARRANTIES OR CONDITIONS OF ANY KIND, either express or implied.
 * See the License for the specific language governing permissions and
 * limitations under the License.
 */

package org.apache.zeppelin.notebook.repo;

import static com.google.common.truth.Truth.assertThat;
import static org.junit.jupiter.api.Assertions.assertThrows;
import static org.junit.jupiter.api.Assertions.fail;

import com.google.cloud.storage.BlobId;
import com.google.cloud.storage.BlobInfo;
import com.google.cloud.storage.Storage;
import com.google.cloud.storage.contrib.nio.testing.LocalStorageHelper;
import com.google.common.collect.ImmutableMap;
import java.io.IOException;
import java.util.ArrayList;
import java.util.Arrays;
import java.util.List;
import java.util.Map;
import java.util.Optional;
<<<<<<< HEAD
=======
import java.util.stream.Stream;
>>>>>>> 13ca4ea3

import org.apache.zeppelin.conf.ZeppelinConfiguration;
import org.apache.zeppelin.conf.ZeppelinConfiguration.ConfVars;
import org.apache.zeppelin.notebook.Note;
import org.apache.zeppelin.notebook.NoteInfo;
import org.apache.zeppelin.notebook.Paragraph;
import org.apache.zeppelin.scheduler.Job.Status;
import org.apache.zeppelin.user.AuthenticationInfo;
import org.junit.jupiter.api.BeforeEach;
import org.junit.jupiter.api.Disabled;
import org.junit.jupiter.api.Test;
import org.junit.jupiter.params.ParameterizedTest;
import org.junit.jupiter.params.provider.Arguments;
import org.junit.jupiter.params.provider.MethodSource;

//TODO(zjffdu) This test fails due to some changes in google, need to fix
@Disabled
class GCSNotebookRepoTest {
  private static final AuthenticationInfo AUTH_INFO = AuthenticationInfo.ANONYMOUS;

  private GCSNotebookRepo notebookRepo;
  private Storage storage;

<<<<<<< HEAD
  @Parameters
  public static Collection<Object[]> data() {
    return Arrays.asList(new Object[][] {
        { "bucketname", Optional.empty(), "gs://bucketname" },
        { "bucketname-with-slash", Optional.empty(), "gs://bucketname-with-slash/" },
        { "bucketname", Optional.of("path/to/dir"), "gs://bucketname/path/to/dir" },
        { "bucketname", Optional.of("trailing/slash"), "gs://bucketname/trailing/slash/" }
    });
=======
  private static Stream<Arguments> buckets() {
    return Stream.of(
      Arguments.of("bucketname", Optional.empty(), "gs://bucketname"),
      Arguments.of("bucketname-with-slash", Optional.empty(), "gs://bucketname-with-slash/"),
      Arguments.of("bucketname", Optional.of("path/to/dir"), "gs://bucketname/path/to/dir"),
      Arguments.of("bucketname", Optional.of("trailing/slash"), "gs://bucketname/trailing/slash/"));
>>>>>>> 13ca4ea3
  }


  private Note runningNote;

  @BeforeEach
  void setUp() throws Exception {
    this.runningNote = makeRunningNote();
    this.storage = LocalStorageHelper.getOptions().getService();
  }

  private static Note makeRunningNote() {
    Note note = new Note();
    note.setPath("/test_note");
    note.setConfig(ImmutableMap.<String, Object>of("key", "value"));

    Paragraph p = new Paragraph(note, null);
    p.setText("text");
    p.setStatus(Status.RUNNING);
    p.setAuthenticationInfo(new AuthenticationInfo("anonymous", (String)null, "anonymous"));
    note.addParagraph(p);
    return note;
  }

  @ParameterizedTest
  @MethodSource("buckets")
  void testList_nonexistent(String bucketName, Optional<String> basePath, String uriPath) throws Exception {
    System.setProperty(ConfVars.ZEPPELIN_NOTEBOOK_GCS_STORAGE_DIR.getVarName(), uriPath);
    this.notebookRepo = new GCSNotebookRepo(ZeppelinConfiguration.create(), storage);
    assertThat(notebookRepo.list(AUTH_INFO)).isEmpty();
  }

  @ParameterizedTest
  @MethodSource("buckets")
  void testList(String bucketName, Optional<String> basePath, String uriPath) throws Exception {
    System.setProperty(ConfVars.ZEPPELIN_NOTEBOOK_GCS_STORAGE_DIR.getVarName(), uriPath);
    this.notebookRepo = new GCSNotebookRepo(ZeppelinConfiguration.create(), storage);
    createAt(runningNote, "note.zpln", bucketName, basePath);
    createAt(runningNote, "/note.zpln", bucketName, basePath);
    createAt(runningNote, "validid/my_12.zpln", bucketName, basePath);
    createAt(runningNote, "validid-2/my_123.zpln", bucketName, basePath);
    createAt(runningNote, "cannot-be-dir/note.json/foo", bucketName, basePath);
    createAt(runningNote, "cannot/be/nested/note.json", bucketName, basePath);

    Map<String, NoteInfo> infos = notebookRepo.list(AUTH_INFO);
    List<String> noteIds = new ArrayList<>();
    for (NoteInfo info : infos.values()) {
      noteIds.add(info.getId());
    }
    // Only valid paths are gs://bucketname/path/<noteid>/note.json
    assertThat(noteIds).containsExactlyElementsIn(Arrays.asList("12", "123"));
  }

  @Test
  void testGet_nonexistent() throws Exception {
    try {
      notebookRepo.get("id", "", AUTH_INFO);
      fail();
    } catch (IOException e) {}
  }

  @ParameterizedTest
  @MethodSource("buckets")
  void testGet(String bucketName, Optional<String> basePath, String uriPath) throws Exception {
    System.setProperty(ConfVars.ZEPPELIN_NOTEBOOK_GCS_STORAGE_DIR.getVarName(), uriPath);
    this.notebookRepo = new GCSNotebookRepo(ZeppelinConfiguration.create(), storage);
    create(runningNote, bucketName, basePath);

    // Status of saved running note is removed in get()
    Note got = notebookRepo.get(runningNote.getId(), runningNote.getPath(),  AUTH_INFO);
    assertThat(got.getLastParagraph().getStatus()).isEqualTo(Status.ABORT);

    // But otherwise equal
    got.getLastParagraph().setStatus(Status.RUNNING);
    assertThat(got).isEqualTo(runningNote);
  }

  @ParameterizedTest
  @MethodSource("buckets")
  void testGet_malformed(String bucketName, Optional<String> basePath, String uriPath) throws Exception {
    System.setProperty(ConfVars.ZEPPELIN_NOTEBOOK_GCS_STORAGE_DIR.getVarName(), uriPath);
    this.notebookRepo = new GCSNotebookRepo(ZeppelinConfiguration.create(), storage);
    createMalformed("id", "/name", bucketName, basePath);
    try {
      notebookRepo.get("id", "/name", AUTH_INFO);
      fail();
    } catch (IOException e) {}
  }

  @ParameterizedTest
  @MethodSource("buckets")
  void testSave_create(String bucketName, Optional<String> basePath, String uriPath) throws Exception {
    System.setProperty(ConfVars.ZEPPELIN_NOTEBOOK_GCS_STORAGE_DIR.getVarName(), uriPath);
    this.notebookRepo = new GCSNotebookRepo(ZeppelinConfiguration.create(), storage);
    notebookRepo.save(runningNote, AUTH_INFO);
    // Output is saved
    assertThat(storage.readAllBytes(makeBlobId(runningNote.getId(), runningNote.getPath(), bucketName, basePath)))
        .isEqualTo(runningNote.toJson().getBytes("UTF-8"));
  }

  @ParameterizedTest
  @MethodSource("buckets")
  void testSave_update(String bucketName, Optional<String> basePath, String uriPath) throws Exception {
    System.setProperty(ConfVars.ZEPPELIN_NOTEBOOK_GCS_STORAGE_DIR.getVarName(), uriPath);
    this.notebookRepo = new GCSNotebookRepo(ZeppelinConfiguration.create(), storage);
    notebookRepo.save(runningNote, AUTH_INFO);
    // Change name of runningNote
    runningNote.setPath("/new-name");
    notebookRepo.save(runningNote, AUTH_INFO);
    assertThat(storage.readAllBytes(makeBlobId(runningNote.getId(), runningNote.getPath(), bucketName, basePath)))
        .isEqualTo(runningNote.toJson().getBytes("UTF-8"));
  }

  @Test
  void testRemove_nonexistent() throws Exception {
    try {
      notebookRepo.remove("id", "/name", AUTH_INFO);
      fail();
    } catch (IOException e) {}
  }

  @ParameterizedTest
  @MethodSource("buckets")
  void testRemove(String bucketName, Optional<String> basePath, String uriPath) throws Exception {
    System.setProperty(ConfVars.ZEPPELIN_NOTEBOOK_GCS_STORAGE_DIR.getVarName(), uriPath);
    this.notebookRepo = new GCSNotebookRepo(ZeppelinConfiguration.create(), storage);
    create(runningNote, bucketName, basePath);
    notebookRepo.remove(runningNote.getId(), runningNote.getPath(), AUTH_INFO);
    assertThat(storage.get(makeBlobId(runningNote.getId(), runningNote.getPath(), bucketName, basePath))).isNull();
  }

  @Test
  void testRemoveFolder_nonexistent() throws Exception {
    assertThrows(IOException.class, () -> {
      notebookRepo.remove("id", "/name", AUTH_INFO);
      fail();
    });

  }

  @ParameterizedTest
  @MethodSource("buckets")
  void testRemoveFolder(String bucketName, Optional<String> basePath, String uriPath) throws Exception {
    System.setProperty(ConfVars.ZEPPELIN_NOTEBOOK_GCS_STORAGE_DIR.getVarName(), uriPath);
    this.notebookRepo = new GCSNotebookRepo(ZeppelinConfiguration.create(), storage);
    Note firstNote = makeRunningNote();
    firstNote.setPath("/folder/test_note");
    create(firstNote, bucketName, basePath);
    Note secondNote = makeRunningNote();
    secondNote.setPath("/folder/sub_folder/test_note_second");
    create(secondNote, bucketName, basePath);
    notebookRepo.remove("/folder", AUTH_INFO);
    assertThat(storage.get(makeBlobId(firstNote.getId(), firstNote.getPath(), bucketName, basePath))).isNull();
    assertThat(storage.get(makeBlobId(secondNote.getId(), secondNote.getPath(), bucketName, basePath))).isNull();
  }


  @Test
  void testMove_nonexistent() {
    try {
      notebookRepo.move("id", "/name", "/name_new", AUTH_INFO);
      fail();
    } catch (IOException e) {}
  }

  @ParameterizedTest
  @MethodSource("buckets")
  void testMove(String bucketName, Optional<String> basePath, String uriPath) throws Exception {
    System.setProperty(ConfVars.ZEPPELIN_NOTEBOOK_GCS_STORAGE_DIR.getVarName(), uriPath);
    this.notebookRepo = new GCSNotebookRepo(ZeppelinConfiguration.create(), storage);
    create(runningNote, bucketName, basePath);
    notebookRepo.move(runningNote.getId(), runningNote.getPath(), runningNote.getPath() + "_new", AUTH_INFO);
    assertThat(storage.get(makeBlobId(runningNote.getId(), runningNote.getPath(), bucketName, basePath))).isNull();
  }

  @Test
  void testMoveFolder_nonexistent() throws Exception {
    assertThrows(IOException.class, () -> {
      notebookRepo.move("/name", "/name_new", AUTH_INFO);
      fail();
    });
  }

  @ParameterizedTest
  @MethodSource("buckets")
  void testMoveFolder(String bucketName, Optional<String> basePath, String uriPath) throws Exception {
    System.setProperty(ConfVars.ZEPPELIN_NOTEBOOK_GCS_STORAGE_DIR.getVarName(), uriPath);
    this.notebookRepo = new GCSNotebookRepo(ZeppelinConfiguration.create(), storage);
    Note firstNote = makeRunningNote();
    firstNote.setPath("/folder/test_note");
    create(firstNote, bucketName, basePath);
    Note secondNote = makeRunningNote();
    secondNote.setPath("/folder/sub_folder/test_note_second");
    create(secondNote, bucketName, basePath);
    notebookRepo.move("/folder", "/folder_new", AUTH_INFO);
    assertThat(storage.get(makeBlobId(firstNote.getId(), firstNote.getPath(), bucketName, basePath))).isNull();
    assertThat(storage.get(makeBlobId(firstNote.getId(), "/folder_new/test_note", bucketName, basePath))).isNotNull();
    assertThat(storage.get(makeBlobId(secondNote.getId(), secondNote.getPath(), bucketName, basePath))).isNull();
    assertThat(storage.get(makeBlobId(secondNote.getId(), "/folder_new/sub_folder/test_note_second", bucketName, basePath))).isNotNull();
  }

  private String makeName(String relativePath, Optional<String> basePath) {
    if (basePath.isPresent()) {
      return basePath.get() + "/" + relativePath;
    } else {
      return relativePath;
    }
  }

  private BlobId makeBlobId(String noteId, String notePath, String bucketName, Optional<String> basePath) {
    if (basePath.isPresent()) {
      return BlobId.of(bucketName, basePath.get() + notePath + "_" + noteId +".zpln");
    } else {
      return BlobId.of(bucketName, notePath.substring(1) + "_" + noteId +".zpln");
    }
  }

  private void createAt(Note note, String relativePath, String bucketName, Optional<String> basePath) throws IOException {
    BlobId id = BlobId.of(bucketName, makeName(relativePath, basePath));
    BlobInfo info = BlobInfo.newBuilder(id).setContentType("application/json").build();
    storage.create(info, note.toJson().getBytes("UTF-8"));
  }

  private void create(Note note, String bucketName, Optional<String> basePath) throws IOException {
    BlobInfo info = BlobInfo.newBuilder(makeBlobId(note.getId(), note.getPath(), bucketName, basePath))
        .setContentType("application/json")
        .build();
    storage.create(info, note.toJson().getBytes("UTF-8"));
  }

  private void createMalformed(String noteId, String notePath, String bucketName, Optional<String> basePath) throws IOException {
    BlobInfo info = BlobInfo.newBuilder(makeBlobId(noteId, notePath, bucketName, basePath))
        .setContentType("application/json")
        .build();
    storage.create(info, "{ invalid-json }".getBytes("UTF-8"));
  }

  /* These tests test path parsing for illegal paths, and do not use the parameterized vars */

  @Test
  void testInitialization_pathNotSet() throws Exception {
    try {
      System.setProperty(ConfVars.ZEPPELIN_NOTEBOOK_GCS_STORAGE_DIR.getVarName(), "");
      new GCSNotebookRepo(ZeppelinConfiguration.create(), storage);
      fail();
    } catch (IOException e) {}
  }

  @Test
  void testInitialization_malformedPath() throws Exception {
    try {
      System.setProperty(ConfVars.ZEPPELIN_NOTEBOOK_GCS_STORAGE_DIR.getVarName(), "foo");
      new GCSNotebookRepo(ZeppelinConfiguration.create(), storage);
      fail();
    } catch (IOException e) {}
  }
}<|MERGE_RESOLUTION|>--- conflicted
+++ resolved
@@ -32,10 +32,7 @@
 import java.util.List;
 import java.util.Map;
 import java.util.Optional;
-<<<<<<< HEAD
-=======
 import java.util.stream.Stream;
->>>>>>> 13ca4ea3
 
 import org.apache.zeppelin.conf.ZeppelinConfiguration;
 import org.apache.zeppelin.conf.ZeppelinConfiguration.ConfVars;
@@ -59,23 +56,12 @@
   private GCSNotebookRepo notebookRepo;
   private Storage storage;
 
-<<<<<<< HEAD
-  @Parameters
-  public static Collection<Object[]> data() {
-    return Arrays.asList(new Object[][] {
-        { "bucketname", Optional.empty(), "gs://bucketname" },
-        { "bucketname-with-slash", Optional.empty(), "gs://bucketname-with-slash/" },
-        { "bucketname", Optional.of("path/to/dir"), "gs://bucketname/path/to/dir" },
-        { "bucketname", Optional.of("trailing/slash"), "gs://bucketname/trailing/slash/" }
-    });
-=======
   private static Stream<Arguments> buckets() {
     return Stream.of(
       Arguments.of("bucketname", Optional.empty(), "gs://bucketname"),
       Arguments.of("bucketname-with-slash", Optional.empty(), "gs://bucketname-with-slash/"),
       Arguments.of("bucketname", Optional.of("path/to/dir"), "gs://bucketname/path/to/dir"),
       Arguments.of("bucketname", Optional.of("trailing/slash"), "gs://bucketname/trailing/slash/"));
->>>>>>> 13ca4ea3
   }
 
 
