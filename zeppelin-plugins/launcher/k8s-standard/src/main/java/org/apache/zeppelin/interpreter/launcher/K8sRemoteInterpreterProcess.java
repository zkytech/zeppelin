/*
 * Licensed to the Apache Software Foundation (ASF) under one
 * or more contributor license agreements.  See the NOTICE file
 * distributed with this work for additional information
 * regarding copyright ownership.  The ASF licenses this file
 * to you under the Apache License, Version 2.0 (the
 * "License"); you may not use this file except in compliance
 * with the License.  You may obtain a copy of the License at
 *
 *     http://www.apache.org/licenses/LICENSE-2.0
 *
 * Unless required by applicable law or agreed to in writing, software
 * distributed under the License is distributed on an "AS IS" BASIS,
 * WITHOUT WARRANTIES OR CONDITIONS OF ANY KIND, either express or implied.
 * See the License for the specific language governing permissions and
 * limitations under the License.
 */

package org.apache.zeppelin.interpreter.launcher;

import java.io.File;
import java.io.IOException;
import java.nio.charset.StandardCharsets;
import java.util.Arrays;
import java.util.HashMap;
import java.util.Map;
import java.util.Properties;
import java.util.StringJoiner;
import java.util.concurrent.TimeUnit;
import java.util.concurrent.atomic.AtomicBoolean;

import org.apache.commons.io.IOUtils;
import org.apache.commons.lang3.ArrayUtils;
import org.apache.commons.lang3.StringUtils;
import org.apache.zeppelin.interpreter.remote.RemoteInterpreterManagedProcess;
import org.apache.zeppelin.interpreter.remote.RemoteInterpreterServer;
import org.apache.zeppelin.interpreter.remote.RemoteInterpreterUtils;
import org.slf4j.Logger;
import org.slf4j.LoggerFactory;

import com.google.common.annotations.VisibleForTesting;
import com.google.common.collect.ImmutableMap;
import com.google.common.collect.Maps;
import com.hubspot.jinjava.Jinjava;

import io.fabric8.kubernetes.api.model.HasMetadata;
import io.fabric8.kubernetes.api.model.Pod;
import io.fabric8.kubernetes.api.model.PodStatus;
import io.fabric8.kubernetes.client.KubernetesClient;
import io.fabric8.kubernetes.client.LocalPortForward;
import io.fabric8.kubernetes.client.Watch;
import io.fabric8.kubernetes.client.dsl.ParameterNamespaceListVisitFromServerGetDeleteRecreateWaitApplicable;

public class K8sRemoteInterpreterProcess extends RemoteInterpreterManagedProcess {
  private static final Logger LOGGER = LoggerFactory.getLogger(K8sRemoteInterpreterProcess.class);
  private static final int K8S_INTERPRETER_SERVICE_PORT = 12321;
  private final KubernetesClient client;
  private final String interpreterNamespace;
  private final String interpreterGroupName;
  private final File specTemplates;
  private final String containerImage;
  private final Properties properties;

  private final String podName;
  private final String sparkImage;

  // Pod Forward
  private final boolean portForward;
  private LocalPortForward localPortForward;

  private final boolean timeoutDuringPending;

  private final AtomicBoolean started = new AtomicBoolean(false);

  private static final String SPARK_DRIVER_MEMORY = "spark.driver.memory";
  private static final String SPARK_DRIVER_MEMORY_OVERHEAD = "spark.driver.memoryOverhead";
  private static final String SPARK_DRIVER_CORES = "spark.driver.cores";
  private static final String SPARK_CONTAINER_IMAGE = "zeppelin.k8s.spark.container.image";
  private static final String ENV_SERVICE_DOMAIN = "SERVICE_DOMAIN";
  private static final String ENV_ZEPPELIN_HOME = "ZEPPELIN_HOME";
  private static final String SPARK_DRIVER_DEFAULTJAVAOPTS = "spark.driver.defaultJavaOptions";
  private static final String SPARK_DRIVER_EXTRAJAVAOPTS = "spark.driver.extraJavaOptions";

  public K8sRemoteInterpreterProcess(
          KubernetesClient client,
          String interpreterNamespace,
          File specTemplates,
          String containerImage,
          String interpreterGroupId,
          String interpreterGroupName,
          String interpreterSettingName,
          Properties properties,
          Map<String, String> envs,
          String intpEventServerHost,
          int intpEventServerPort,
          boolean portForward,
          String sparkImage,
          int connectTimeout,
          int connectionPoolSize,
          boolean isUserImpersonatedForSpark,
          boolean timeoutDuringPending
  ) {
    super(intpEventServerPort,
          intpEventServerHost,
          String.format("%d:%d", K8S_INTERPRETER_SERVICE_PORT, K8S_INTERPRETER_SERVICE_PORT),
          "${ZEPPELIN_HOME}/interpreter/" + interpreterGroupName,
          "/tmp/local-repo",
          envs,
          connectTimeout,
          connectionPoolSize,
          interpreterSettingName,
          interpreterGroupId,
          isUserImpersonatedForSpark);
    this.client = client;
    this.interpreterNamespace = interpreterNamespace;
    this.specTemplates = specTemplates;
    this.containerImage = containerImage;
    this.interpreterGroupName = interpreterGroupName;
    this.properties = properties;
    this.portForward = portForward;
    this.sparkImage = sparkImage;
    this.podName = K8sUtils.generateK8sName(interpreterGroupId, true);
    this.timeoutDuringPending = timeoutDuringPending;
  }

  /**
   * @return Get interpreter pod name
   */
  public String getPodName() {
    return podName;
  }

  /**
   * @return Get namespace
   */
  public String getInterpreterNamespace() {
    return interpreterNamespace;
  }

  /**
   * Get the service account. If user does not set the service account from the interpreter settings, return default.
   * @return the service account
   */
  public String getServiceAccount(){
    if(properties.containsKey("zeppelin.k8s.interpreter.serviceAccount")){
      return properties.getProperty("zeppelin.k8s.interpreter.serviceAccount");
    }
    else{
      return "default";
    }
  }

  /**
   * Get the service account. If user does not set the service account from the interpreter settings, return default.
   * @return the service account
   */
  public String getServiceAccount(){
    if(properties.containsKey("zeppelin.k8s.interpreter.serviceAccount")){
      return properties.getProperty("zeppelin.k8s.interpreter.serviceAccount");
    }
    else{
      return "default";
    }
  }

  @Override
  public void start(String userName) throws IOException {

    Properties templateProperties = getTemplateBindings(userName);
    // create new pod
    apply(specTemplates, false, templateProperties);

    // special handling if we doesn't want timeout the process during lifecycle phase pending
    if (!timeoutDuringPending) {
      // WATCH
      PodPhaseWatcher podWatcher = new PodPhaseWatcher(
          phase -> StringUtils.equalsAnyIgnoreCase(phase, "Succeeded", "Failed", "Running"));
      try (Watch watch = client.pods().inNamespace(interpreterNamespace).withName(podName).watch(podWatcher)) {
        podWatcher.getCountDownLatch().await();
      } catch (InterruptedException e) {
        LOGGER.error("Interrupt received during waiting for Running phase. Try to stop the interpreter and interrupt the current thread.", e);
        processStopped("Start process was interrupted during waiting for Running phase");
        stop();
        Thread.currentThread().interrupt();
      }
    }

    long startTime = System.currentTimeMillis();
    long timeoutTime = startTime + getConnectTimeout();

    // wait until interpreter send started message through thrift rpc
    synchronized (started) {
      while (!started.get() && !Thread.currentThread().isInterrupted()) {
        long timeToTimeout = timeoutTime - System.currentTimeMillis();
        if (timeToTimeout <= 0) {
          processStopped("The start process was aborted while waiting for the interpreter to start. PodPhase before stop: " + getPodPhase());
          stop();
          throw new IOException("Launching zeppelin interpreter on kubernetes is time out, kill it now");
        }
        try {
          started.wait(timeToTimeout);
        } catch (InterruptedException e) {
          LOGGER.error("Interrupt received during started wait. Try to stop the interpreter and interrupt the current thread.", e);
          processStopped("The start process was interrupted while waiting for the interpreter to start. PodPhase before stop: " + getPodPhase());
          stop();
          Thread.currentThread().interrupt();
        }
      }
    }
  }

  @Override
  public void stop() {
    super.stop();
    // WATCH for soft shutdown
    PodPhaseWatcher podWatcher = new PodPhaseWatcher(phase -> StringUtils.equalsAny(phase, "Succeeded", "Failed"));
    try (Watch watch = client.pods().inNamespace(interpreterNamespace).withName(podName).watch(podWatcher)) {
      if (!podWatcher.getCountDownLatch().await(RemoteInterpreterServer.DEFAULT_SHUTDOWN_TIMEOUT + 500L,
          TimeUnit.MILLISECONDS)) {
        LOGGER.warn("Pod {} doesn't terminate in time", podName);
      }
    } catch (InterruptedException e) {
      LOGGER.error("Interruption received while waiting for stop.", e);
      processStopped("Stop process was interrupted during termination");
      Thread.currentThread().interrupt();
    }
    Properties templateProperties = getTemplateBindings(null);
    // delete pod
    try {
      apply(specTemplates, true, templateProperties);
    } catch (IOException e) {
      LOGGER.info("Error on removing interpreter pod", e);
    }
    if (portForward && localPortForward != null) {
      LOGGER.info("Stopping Port Forwarding");
      try {
        localPortForward.close();
      } catch (IOException e) {
        LOGGER.info("Error on closing Port Forwarding", e);
      }
    }
  }

  @Override
  public boolean isAlive() {
    final String podPhase = getPodPhase();
    return "Pending".equalsIgnoreCase(podPhase) || "Running".equalsIgnoreCase(podPhase);
  }

  @Override
  public boolean isRunning() {
    return "Running".equalsIgnoreCase(getPodPhase()) && started.get();
  }

  public String getPodPhase() {
    try {
      Pod pod = client.pods().inNamespace(interpreterNamespace).withName(podName).get();
      if (pod != null) {
        PodStatus status = pod.getStatus();
        if (status != null) {
          return status.getPhase();
        }
      }
    } catch (Exception e) {
      LOGGER.error("Can't get pod phase", e);
    }
    return "Unknown";
  }
  /**
   * Apply spec file(s) in the path.
   * @param path Path to the K8s resources
   * @param delete set to true, the K8s resources are deleted
   * @param templateProperties properties to enrich the template
   */
  void apply(File path, boolean delete, Properties templateProperties) throws IOException {
    if (path.getName().startsWith(".") || path.isHidden() || path.getName().endsWith("~")) {
      LOGGER.info("Skip {}", path.getAbsolutePath());
      return;
    }

    if (path.isDirectory()) {
      File[] files = path.listFiles();
      Arrays.sort(files);
      if (delete) {
        ArrayUtils.reverse(files);
      }

      for (File f : files) {
        apply(f, delete, templateProperties);
      }
    } else if (path.isFile()) {
      K8sSpecTemplate specTemplate = new K8sSpecTemplate();
      specTemplate.loadProperties(templateProperties);
      String template = specTemplate.render(path);
      ParameterNamespaceListVisitFromServerGetDeleteRecreateWaitApplicable<HasMetadata> k8sObjects = client.load(IOUtils.toInputStream(template, StandardCharsets.UTF_8));
      LOGGER.info("Apply {} with {} K8s Objects", path.getAbsolutePath(), k8sObjects.get().size());
      LOGGER.debug(template);
      if (delete) {
        k8sObjects.inNamespace(interpreterNamespace).delete();
      } else {
        k8sObjects.inNamespace(interpreterNamespace).createOrReplace();
      }
    } else {
      LOGGER.error("Can't apply {}", path.getAbsolutePath());
    }
  }

  @VisibleForTesting
  Properties getTemplateBindings(String userName) {
    Properties k8sProperties = new Properties();

    // k8s template properties
<<<<<<< HEAD
    k8sProperties.put("zeppelin.k8s.namespace", getNamespace());
    k8sProperties.put("zeppelin.k8s.interpreter.user", String.valueOf(userName).trim());
=======
    k8sProperties.put("zeppelin.k8s.interpreter.user", String.valueOf(userName).trim());
    k8sProperties.put("zeppelin.k8s.interpreter.namespace", getInterpreterNamespace());
>>>>>>> 13ca4ea3
    k8sProperties.put("zeppelin.k8s.interpreter.pod.name", getPodName());
    k8sProperties.put("zeppelin.k8s.interpreter.serviceAccount", getServiceAccount());
    k8sProperties.put("zeppelin.k8s.interpreter.container.name", interpreterGroupName.toLowerCase());
    k8sProperties.put("zeppelin.k8s.interpreter.container.image", containerImage);
    k8sProperties.put("zeppelin.k8s.interpreter.group.id", getInterpreterGroupId());
    k8sProperties.put("zeppelin.k8s.interpreter.group.name", interpreterGroupName);
    k8sProperties.put("zeppelin.k8s.interpreter.setting.name", getInterpreterSettingName());
    k8sProperties.put("zeppelin.k8s.interpreter.localRepo", getLocalRepoDir());
    k8sProperties.put("zeppelin.k8s.interpreter.rpc.portRange", getInterpreterPortRange());
    k8sProperties.put("zeppelin.k8s.server.rpc.service", intpEventServerHost);
    k8sProperties.put("zeppelin.k8s.server.rpc.portRange", intpEventServerPort);

    String serverNamespace = K8sUtils.getCurrentK8sNamespace();
    String interpreterNamespace = getInterpreterNamespace();
    //Set the owner reference (zeppelin-server pod) for garbage collection when zeppelin server and the zeppelin interpreter is in the same namespace (Kubernetes cannot specify an owner in different namespace).
    if (ownerUID() != null && ownerName() != null && StringUtils.equals(serverNamespace, interpreterNamespace)) {
      k8sProperties.put("zeppelin.k8s.server.uid", ownerUID());
      k8sProperties.put("zeppelin.k8s.server.pod.name", ownerName());
    }

    Map<String, String> k8sEnv = new HashMap<>(getEnv());
    // environment variables
    k8sEnv.put(ENV_SERVICE_DOMAIN, getEnv().getOrDefault(ENV_SERVICE_DOMAIN, System.getenv(ENV_SERVICE_DOMAIN) == null ? "local.zeppelin-project.org" : System.getenv(ENV_SERVICE_DOMAIN)));
    k8sEnv.put(ENV_ZEPPELIN_HOME, getEnv().getOrDefault(ENV_ZEPPELIN_HOME, System.getenv(ENV_ZEPPELIN_HOME)));

    if (isSpark()) {
      int webUiPort = 4040;
      k8sProperties.put("zeppelin.k8s.spark.container.image", sparkImage);

      // There is already initial value following --driver-java-options added in interpreter.sh
      // so we need to pass spark.driver.defaultJavaOptions and spark.driver.extraJavaOptions
      // as SPARK_DRIVER_EXTRAJAVAOPTIONS_CONF env variable to build spark-submit command correctly.
      StringJoiner driverExtraJavaOpts = new StringJoiner(" ");
      if (properties.containsKey(SPARK_DRIVER_DEFAULTJAVAOPTS)) {
        driverExtraJavaOpts.add((String) properties.remove(SPARK_DRIVER_DEFAULTJAVAOPTS));
      }
      if (properties.containsKey(SPARK_DRIVER_EXTRAJAVAOPTS)) {
        driverExtraJavaOpts.add((String) properties.remove(SPARK_DRIVER_EXTRAJAVAOPTS));
      }
      if (driverExtraJavaOpts.length() > 0) {
        k8sEnv.put("SPARK_DRIVER_EXTRAJAVAOPTIONS_CONF", driverExtraJavaOpts.toString());
      }

      if (isSparkOnKubernetes(properties)) {
        addSparkK8sProperties();
        k8sEnv.put("ZEPPELIN_SPARK_CONF", prepareZeppelinSparkConf(userName));
      }
      k8sEnv.put("SPARK_HOME", getEnv().getOrDefault("SPARK_HOME", "/spark"));

      // configure interpreter property "zeppelin.spark.uiWebUrl" if not defined, to enable spark ui through reverse proxy
      String webUrl = (String) properties.get("zeppelin.spark.uiWebUrl");
      if (StringUtils.isBlank(webUrl)) {
        webUrl = "//{{PORT}}-{{SERVICE_NAME}}.{{SERVICE_DOMAIN}}";
      }
      properties.put("zeppelin.spark.uiWebUrl",
          sparkUiWebUrlFromTemplate(
              webUrl,
              webUiPort,
              getPodName(),
              k8sEnv.get(ENV_SERVICE_DOMAIN)
          ));

      // configure interpreter property "zeppelin.k8s.spark.ingress.host" if not defined, to enable spark ui through ingress
      String ingressHost = (String) properties.get("zeppelin.k8s.spark.ingress.host");
      if (StringUtils.isBlank(ingressHost)) {
        ingressHost = "{{PORT}}-{{SERVICE_NAME}}.{{SERVICE_DOMAIN}}";
      }
      properties.put("zeppelin.k8s.spark.ingress.host",
          sparkUiWebUrlFromTemplate(
              ingressHost,
              webUiPort,
              getPodName(),
              k8sEnv.get(ENV_SERVICE_DOMAIN)
          ));

      // Resources of Interpreter Pod
      if (properties.containsKey(SPARK_DRIVER_MEMORY)) {
        String memory;
        if (properties.containsKey(SPARK_DRIVER_MEMORY_OVERHEAD)) {
          memory = K8sUtils.calculateSparkMemory(properties.getProperty(SPARK_DRIVER_MEMORY),
                                                 properties.getProperty(SPARK_DRIVER_MEMORY_OVERHEAD));
        } else {
          memory = K8sUtils.calculateMemoryWithDefaultOverhead(properties.getProperty(SPARK_DRIVER_MEMORY));
        }
        k8sProperties.put("zeppelin.k8s.interpreter.memory", memory);
      }
      if (properties.containsKey(SPARK_DRIVER_CORES)) {
        k8sProperties.put("zeppelin.k8s.interpreter.cores", properties.getProperty(SPARK_DRIVER_CORES));
      }
    }

    k8sProperties.put("zeppelin.k8s.envs", k8sEnv);

    // interpreter properties overrides the values
    k8sProperties.putAll(Maps.fromProperties(properties));
    return k8sProperties;
  }

  @VisibleForTesting
  String sparkUiWebUrlFromTemplate(String templateString, int port, String serviceName, String serviceDomain) {
    ImmutableMap<String, Object> binding = ImmutableMap.of(
        "PORT", port,
        "SERVICE_NAME", serviceName,
        ENV_SERVICE_DOMAIN, serviceDomain
    );

    ClassLoader oldCl = Thread.currentThread().getContextClassLoader();
    try {
      Thread.currentThread().setContextClassLoader(this.getClass().getClassLoader());
      Jinjava jinja = new Jinjava();
      return jinja.render(templateString, binding);
    } finally {
      Thread.currentThread().setContextClassLoader(oldCl);
    }
  }

  @VisibleForTesting
  boolean isSpark() {
    return "spark".equalsIgnoreCase(interpreterGroupName);
  }

  boolean isSparkOnKubernetes(Properties interpreterProperties) {
    String propertySparkMaster = (String) interpreterProperties.getOrDefault("spark.master", "");
    return propertySparkMaster.startsWith("k8s://");
  }

  @VisibleForTesting
  String prepareZeppelinSparkConf(String userName) {
    StringJoiner sparkConfSJ = new StringJoiner("|");
    if (isUserImpersonated() && !StringUtils.containsIgnoreCase(userName, "anonymous")) {
      sparkConfSJ.add("--proxy-user");
      sparkConfSJ.add(userName);
    }
<<<<<<< HEAD
    options.append(" --conf spark.kubernetes.namespace=").append(getNamespace());
    options.append(" --conf spark.executor.instances=1");
    options.append(" --conf spark.kubernetes.driver.pod.name=").append(getPodName());
    String sparkContainerImage = properties.containsKey(SPARK_CONTAINER_IMAGE) ? properties.getProperty(SPARK_CONTAINER_IMAGE) : sparkImage;
    options.append(" --conf spark.kubernetes.container.image=").append(sparkContainerImage);
    options.append(" --conf spark.driver.bindAddress=0.0.0.0");
    options.append(" --conf spark.driver.host=").append(getInterpreterPodDnsName());
    options.append(" --conf spark.driver.port=").append(getSparkDriverPort());
    options.append(" --conf spark.blockManager.port=").append(getSparkBlockManagerPort());

    return options.toString();
=======

    for (String key : properties.stringPropertyNames()) {
      String propValue = properties.getProperty(key);
      if (isSparkConf(key, propValue)) {
        sparkConfSJ.add("--conf");
        sparkConfSJ.add(key + "=" + propValue);
      }
    }

    return sparkConfSJ.toString();
  }

  private void addSparkK8sProperties() {
    properties.setProperty("spark.master", "k8s://https://kubernetes.default.svc");
    properties.setProperty("spark.submit.deployMode", "client");
    properties.setProperty("spark.kubernetes.namespace", getInterpreterNamespace());
    properties.setProperty("spark.kubernetes.driver.pod.name", getPodName());
    properties.setProperty("spark.kubernetes.container.image", properties.containsKey(SPARK_CONTAINER_IMAGE) ?
            properties.getProperty(SPARK_CONTAINER_IMAGE) : sparkImage);
    properties.setProperty("spark.driver.bindAddress", "0.0.0.0");
    properties.setProperty("spark.driver.host", getInterpreterPodDnsName());
    properties.setProperty("spark.driver.port", String.valueOf(getSparkDriverPort()));
    properties.setProperty("spark.blockManager.port", String.valueOf(getSparkBlockManagerPort()));
>>>>>>> 13ca4ea3
  }

  private String getInterpreterPodDnsName() {
    return String.format("%s.%s.svc",
        getPodName(), // service name and pod name is the same
        getInterpreterNamespace());
  }

  private boolean isSparkConf(String key, String value) {
    return !StringUtils.isEmpty(key) && key.startsWith("spark.") && !StringUtils.isEmpty(value);
  }

  /**
   * See xxx-interpreter-pod.yaml
   * @return SparkDriverPort
   */
  @VisibleForTesting
  int getSparkDriverPort() {
    return 22321;
  }

  /**
   * See xxx-interpreter-pod.yaml
   * @return Spark block manager port
   */
  @VisibleForTesting
  int getSparkBlockManagerPort() {
    return 22322;
  }


  /**
   * Get UID of owner (zeppelin-server pod) for garbage collection
   * https://kubernetes.io/docs/concepts/workloads/controllers/garbage-collection/
   */
  private String ownerUID() {
    return System.getenv("POD_UID");
  }

  private String ownerName() {
    return System.getenv("POD_NAME");
  }

  @Override
  public void processStarted(int port, String host) {
    if (portForward) {
      LOGGER.info("Starting Port Forwarding");
      try {
        int localForwardedPodPort = RemoteInterpreterUtils.findRandomAvailablePortOnAllLocalInterfaces();
        localPortForward = client.pods().inNamespace(interpreterNamespace).withName(podName)
            .portForward(K8S_INTERPRETER_SERVICE_PORT, localForwardedPodPort);
        super.processStarted(localForwardedPodPort, "localhost");
      } catch (IOException e) {
        LOGGER.error("Unable to create a PortForward", e);
      }
    } else {
      super.processStarted(port, getInterpreterPodDnsName());
    }
    LOGGER.info("Interpreter pod created {}:{}", getHost(), getPort());
    synchronized (started) {
      started.set(true);
      started.notifyAll();
    }
  }

  @Override
  public String getErrorMessage() {
    return String.format("%s%n current PodPhase: %s", super.getErrorMessage(), getPodPhase());
  }
}<|MERGE_RESOLUTION|>--- conflicted
+++ resolved
@@ -150,19 +150,6 @@
     }
   }
 
-  /**
-   * Get the service account. If user does not set the service account from the interpreter settings, return default.
-   * @return the service account
-   */
-  public String getServiceAccount(){
-    if(properties.containsKey("zeppelin.k8s.interpreter.serviceAccount")){
-      return properties.getProperty("zeppelin.k8s.interpreter.serviceAccount");
-    }
-    else{
-      return "default";
-    }
-  }
-
   @Override
   public void start(String userName) throws IOException {
 
@@ -310,13 +297,8 @@
     Properties k8sProperties = new Properties();
 
     // k8s template properties
-<<<<<<< HEAD
-    k8sProperties.put("zeppelin.k8s.namespace", getNamespace());
-    k8sProperties.put("zeppelin.k8s.interpreter.user", String.valueOf(userName).trim());
-=======
     k8sProperties.put("zeppelin.k8s.interpreter.user", String.valueOf(userName).trim());
     k8sProperties.put("zeppelin.k8s.interpreter.namespace", getInterpreterNamespace());
->>>>>>> 13ca4ea3
     k8sProperties.put("zeppelin.k8s.interpreter.pod.name", getPodName());
     k8sProperties.put("zeppelin.k8s.interpreter.serviceAccount", getServiceAccount());
     k8sProperties.put("zeppelin.k8s.interpreter.container.name", interpreterGroupName.toLowerCase());
@@ -450,19 +432,6 @@
       sparkConfSJ.add("--proxy-user");
       sparkConfSJ.add(userName);
     }
-<<<<<<< HEAD
-    options.append(" --conf spark.kubernetes.namespace=").append(getNamespace());
-    options.append(" --conf spark.executor.instances=1");
-    options.append(" --conf spark.kubernetes.driver.pod.name=").append(getPodName());
-    String sparkContainerImage = properties.containsKey(SPARK_CONTAINER_IMAGE) ? properties.getProperty(SPARK_CONTAINER_IMAGE) : sparkImage;
-    options.append(" --conf spark.kubernetes.container.image=").append(sparkContainerImage);
-    options.append(" --conf spark.driver.bindAddress=0.0.0.0");
-    options.append(" --conf spark.driver.host=").append(getInterpreterPodDnsName());
-    options.append(" --conf spark.driver.port=").append(getSparkDriverPort());
-    options.append(" --conf spark.blockManager.port=").append(getSparkBlockManagerPort());
-
-    return options.toString();
-=======
 
     for (String key : properties.stringPropertyNames()) {
       String propValue = properties.getProperty(key);
@@ -486,7 +455,6 @@
     properties.setProperty("spark.driver.host", getInterpreterPodDnsName());
     properties.setProperty("spark.driver.port", String.valueOf(getSparkDriverPort()));
     properties.setProperty("spark.blockManager.port", String.valueOf(getSparkBlockManagerPort()));
->>>>>>> 13ca4ea3
   }
 
   private String getInterpreterPodDnsName() {
