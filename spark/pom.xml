--- conflicted
+++ resolved
@@ -23,11 +23,7 @@
     <parent>
         <artifactId>zeppelin-interpreter-parent</artifactId>
         <groupId>org.apache.zeppelin</groupId>
-<<<<<<< HEAD
-        <version>0.10.1</version>
-=======
         <version>0.11.0-SNAPSHOT</version>
->>>>>>> 13ca4ea3
         <relativePath>../zeppelin-interpreter-parent/pom.xml</relativePath>
     </parent>
 
@@ -42,14 +38,6 @@
         <datanucleus.core.version>3.2.10</datanucleus.core.version>
 
         <!-- spark versions -->
-<<<<<<< HEAD
-        <spark.version>3.1.2</spark.version>
-        <protobuf.version>2.5.0</protobuf.version>
-        <py4j.version>0.10.9</py4j.version>
-        <spark.scala.version>2.12.7</spark.scala.version>
-        <scala.compile.version>2.11.12</scala.compile.version>
-        <spark.scala.binary.version>2.11</spark.scala.binary.version>
-=======
         <spark.version>3.4.1</spark.version>
         <protobuf.version>2.5.0</protobuf.version>
         <py4j.version>0.10.9.7</py4j.version>
@@ -57,7 +45,6 @@
         <spark.scala.binary.version>2.12</spark.scala.binary.version>
 
         <scala.compile.version>${spark.scala.version}</scala.compile.version>
->>>>>>> 13ca4ea3
 
         <spark.archive>spark-${spark.version}</spark.archive>
         <spark.src.download.url>
@@ -85,130 +72,4 @@
             </plugin>
         </plugins>
     </build>
-<<<<<<< HEAD
-
-    <profiles>
-
-        <!-- profile spark-scala-x only affect the unit test in spark/interpreter module -->
-
-        <profile>
-            <id>spark-scala-2.12</id>
-            <activation>
-                <activeByDefault>true</activeByDefault>
-            </activation>
-            <properties>
-                <spark.scala.version>2.12.7</spark.scala.version>
-                <spark.scala.binary.version>2.12</spark.scala.binary.version>
-            </properties>
-        </profile>
-
-        <profile>
-            <id>spark-scala-2.11</id>
-            <properties>
-                <spark.scala.version>2.11.12</spark.scala.version>
-                <spark.scala.binary.version>2.11</spark.scala.binary.version>
-            </properties>
-        </profile>
-
-        <profile>
-            <id>spark-scala-2.10</id>
-            <properties>
-                <spark.scala.version>2.10.5</spark.scala.version>
-                <spark.scala.binary.version>2.10</spark.scala.binary.version>
-            </properties>
-        </profile>
-
-        <!-- profile spark-x only affect the embedded spark version in zeppelin distribution -->
-
-        <profile>
-            <id>spark-3.2</id>
-            <activation>
-                <activeByDefault>true</activeByDefault>
-            </activation>
-            <properties>
-                <datanucleus.core.version>4.1.17</datanucleus.core.version>
-                <datanucleus.rdbms.version>4.1.19</datanucleus.rdbms.version>
-                <datanucleus.apijdo.version>4.2.4</datanucleus.apijdo.version>
-                <spark.version>3.2.0</spark.version>
-                <protobuf.version>2.5.0</protobuf.version>
-                <py4j.version>0.10.9.2</py4j.version>
-            </properties>
-        </profile>
-
-        <profile>
-            <id>spark-3.1</id>
-            <properties>
-                <datanucleus.core.version>4.1.17</datanucleus.core.version>
-                <datanucleus.rdbms.version>4.1.19</datanucleus.rdbms.version>
-                <datanucleus.apijdo.version>4.2.4</datanucleus.apijdo.version>
-                <spark.version>3.1.2</spark.version>
-                <protobuf.version>2.5.0</protobuf.version>
-                <py4j.version>0.10.9</py4j.version>
-            </properties>
-        </profile>
-
-        <profile>
-            <id>spark-3.0</id>
-            <properties>
-                <datanucleus.core.version>4.1.17</datanucleus.core.version>
-                <datanucleus.rdbms.version>4.1.19</datanucleus.rdbms.version>
-                <datanucleus.apijdo.version>4.2.4</datanucleus.apijdo.version>
-                <spark.version>3.0.3</spark.version>
-                <protobuf.version>2.5.0</protobuf.version>
-                <py4j.version>0.10.9</py4j.version>
-            </properties>
-        </profile>
-
-        <profile>
-            <id>spark-2.4</id>
-            <properties>
-                <spark.version>2.4.5</spark.version>
-                <protobuf.version>2.5.0</protobuf.version>
-                <py4j.version>0.10.7</py4j.version>
-            </properties>
-        </profile>
-
-        <profile>
-            <id>spark-2.3</id>
-            <properties>
-                <spark.version>2.3.3</spark.version>
-                <protobuf.version>2.5.0</protobuf.version>
-                <py4j.version>0.10.7</py4j.version>
-            </properties>
-        </profile>
-
-        <profile>
-            <id>spark-2.2</id>
-            <properties>
-                <spark.version>2.2.3</spark.version>
-                <py4j.version>0.10.7</py4j.version>
-            </properties>
-        </profile>
-
-        <profile>
-            <id>spark-2.1</id>
-            <properties>
-                <spark.version>2.1.3</spark.version>
-                <py4j.version>0.10.7</py4j.version>
-            </properties>
-        </profile>
-
-        <profile>
-            <id>spark-2.0</id>
-            <properties>
-                <spark.version>2.0.2</spark.version>
-                <py4j.version>0.10.3</py4j.version>
-            </properties>
-        </profile>
-
-        <profile>
-            <id>spark-1.6</id>
-            <properties>
-                <spark.version>1.6.3</spark.version>
-                <py4j.version>0.9</py4j.version>
-            </properties>
-        </profile>
-    </profiles>
-=======
->>>>>>> 13ca4ea3
 </project>