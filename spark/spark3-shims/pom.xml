<?xml version="1.0" encoding="UTF-8"?>
<!--
  ~ Licensed to the Apache Software Foundation (ASF) under one or more
  ~ contributor license agreements.  See the NOTICE file distributed with
  ~ this work for additional information regarding copyright ownership.
  ~ The ASF licenses this file to You under the Apache License, Version 2.0
  ~ (the "License"); you may not use this file except in compliance with
  ~ the License.  You may obtain a copy of the License at
  ~
  ~    http://www.apache.org/licenses/LICENSE-2.0
  ~
  ~ Unless required by applicable law or agreed to in writing, software
  ~ distributed under the License is distributed on an "AS IS" BASIS,
  ~ WITHOUT WARRANTIES OR CONDITIONS OF ANY KIND, either express or implied.
  ~ See the License for the specific language governing permissions and
  ~ limitations under the License.
  -->

<project xmlns="http://maven.apache.org/POM/4.0.0" xmlns:xsi="http://www.w3.org/2001/XMLSchema-instance"
  xsi:schemaLocation="http://maven.apache.org/POM/4.0.0 https://maven.apache.org/xsd/maven-4.0.0.xsd">
  <parent>
    <artifactId>spark-parent</artifactId>
    <groupId>org.apache.zeppelin</groupId>
<<<<<<< HEAD
    <version>0.10.1</version>
=======
    <version>0.11.0-SNAPSHOT</version>
>>>>>>> 13ca4ea3
    <relativePath>../pom.xml</relativePath>
  </parent>

  <modelVersion>4.0.0</modelVersion>
  <artifactId>spark3-shims</artifactId>
  <packaging>jar</packaging>
  <name>Zeppelin: Spark3 Shims</name>

  <properties>
    <scala.binary.version>2.12</scala.binary.version>
    <spark.version>3.4.1</spark.version>
  </properties>

  <dependencies>

    <dependency>
      <groupId>org.apache.zeppelin</groupId>
      <artifactId>spark-shims</artifactId>
      <version>${project.version}</version>
    </dependency>

    <dependency>
      <groupId>org.apache.spark</groupId>
      <artifactId>spark-core_${scala.binary.version}</artifactId>
      <version>${spark.version}</version>
      <scope>provided</scope>
    </dependency>

    <dependency>
      <groupId>org.apache.spark</groupId>
      <artifactId>spark-sql_${scala.binary.version}</artifactId>
      <version>${spark.version}</version>
      <scope>provided</scope>
    </dependency>
  </dependencies>

  <build>
    <plugins>
      <plugin>
        <artifactId>maven-resources-plugin</artifactId>
        <executions>
          <execution>
            <id>copy-interpreter-setting</id>
            <phase>none</phase>
            <configuration>
              <skip>true</skip>
            </configuration>
          </execution>
        </executions>
      </plugin>
    </plugins>
  </build>

</project><|MERGE_RESOLUTION|>--- conflicted
+++ resolved
@@ -21,11 +21,7 @@
   <parent>
     <artifactId>spark-parent</artifactId>
     <groupId>org.apache.zeppelin</groupId>
-<<<<<<< HEAD
-    <version>0.10.1</version>
-=======
     <version>0.11.0-SNAPSHOT</version>
->>>>>>> 13ca4ea3
     <relativePath>../pom.xml</relativePath>
   </parent>
 
