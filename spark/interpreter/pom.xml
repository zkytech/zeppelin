--- conflicted
+++ resolved
@@ -23,11 +23,7 @@
   <parent>
     <artifactId>spark-parent</artifactId>
     <groupId>org.apache.zeppelin</groupId>
-<<<<<<< HEAD
-    <version>0.10.1</version>
-=======
     <version>0.11.0-SNAPSHOT</version>
->>>>>>> 13ca4ea3
     <relativePath>../pom.xml</relativePath>
   </parent>
 
@@ -44,8 +40,6 @@
     <maven.aeither.provider.version>3.0.3</maven.aeither.provider.version>
     <wagon.version>2.7</wagon.version>
 
-<<<<<<< HEAD
-=======
     <datanucleus.rdbms.version>4.1.19</datanucleus.rdbms.version>
     <datanucleus.apijdo.version>4.2.4</datanucleus.apijdo.version>
     <datanucleus.core.version>4.1.17</datanucleus.core.version>
@@ -65,7 +59,6 @@
       https://archive.apache.org/dist/spark/${spark.archive}/${spark.archive}-bin-without-hadoop.tgz
     </spark.bin.download.url>
 
->>>>>>> 13ca4ea3
     <scala.compile.version>${spark.scala.version}</scala.compile.version>
     <!-- settings -->
     <pyspark.test.exclude>**/PySparkInterpreterMatplotlibTest.java</pyspark.test.exclude>
@@ -75,11 +68,6 @@
   <dependencies>
     <dependency>
       <groupId>org.apache.zeppelin</groupId>
-      <artifactId>zeppelin-interpreter</artifactId>
-      <version>${project.version}</version>
-    </dependency>
-    <dependency>
-      <groupId>org.apache.zeppelin</groupId>
       <artifactId>zeppelin-display</artifactId>
       <version>${project.version}</version>
       <exclusions>
@@ -93,21 +81,6 @@
 
     <dependency>
       <groupId>org.apache.zeppelin</groupId>
-<<<<<<< HEAD
-      <artifactId>spark1-shims</artifactId>
-      <version>${project.version}</version>
-    </dependency>
-
-    <dependency>
-      <groupId>org.apache.zeppelin</groupId>
-      <artifactId>spark2-shims</artifactId>
-      <version>${project.version}</version>
-    </dependency>
-
-    <dependency>
-      <groupId>org.apache.zeppelin</groupId>
-=======
->>>>>>> 13ca4ea3
       <artifactId>spark3-shims</artifactId>
       <version>${project.version}</version>
     </dependency>
@@ -133,6 +106,20 @@
           <groupId>net.sf.py4j</groupId>
           <artifactId>py4j</artifactId>
         </exclusion>
+      </exclusions>
+    </dependency>
+
+    <dependency>
+      <groupId>${project.groupId}</groupId>
+      <artifactId>zeppelin-python</artifactId>
+      <version>${project.version}</version>
+      <classifier>tests</classifier>
+      <scope>test</scope>
+      <exclusions>
+        <exclusion>
+          <groupId>net.sf.py4j</groupId>
+          <artifactId>py4j</artifactId>
+        </exclusion>
         <exclusion>
           <groupId>io.netty</groupId>
           <artifactId>*</artifactId>
@@ -141,8 +128,22 @@
     </dependency>
 
     <dependency>
-      <groupId>${project.groupId}</groupId>
-      <artifactId>zeppelin-python</artifactId>
+      <groupId>org.apache.zeppelin</groupId>
+      <artifactId>r</artifactId>
+      <version>${project.version}</version>
+      <classifier>tests</classifier>
+      <scope>test</scope>
+      <exclusions>
+        <exclusion>
+          <groupId>org.apache.spark</groupId>
+          <artifactId>spark-core_2.12</artifactId>
+        </exclusion>
+      </exclusions>
+    </dependency>
+
+    <dependency>
+      <groupId>org.apache.zeppelin</groupId>
+      <artifactId>zeppelin-jupyter-interpreter</artifactId>
       <version>${project.version}</version>
       <classifier>tests</classifier>
       <scope>test</scope>
@@ -151,48 +152,9 @@
           <groupId>net.sf.py4j</groupId>
           <artifactId>py4j</artifactId>
         </exclusion>
-        <exclusion>
-          <groupId>io.netty</groupId>
-          <artifactId>*</artifactId>
-        </exclusion>
-      </exclusions>
-    </dependency>
-
-    <dependency>
-      <groupId>org.apache.zeppelin</groupId>
-      <artifactId>r</artifactId>
-      <version>${project.version}</version>
-      <classifier>tests</classifier>
-      <scope>test</scope>
-      <exclusions>
-        <exclusion>
-          <groupId>org.apache.spark</groupId>
-          <artifactId>spark-core_2.12</artifactId>
-        </exclusion>
-      </exclusions>
-    </dependency>
-    <dependency>
-      <groupId>com.alibaba</groupId>
-      <artifactId>fastjson</artifactId>
-      <version>2.0.7</version>
-    </dependency>
-    <dependency>
-      <groupId>org.apache.zeppelin</groupId>
-      <artifactId>zeppelin-jupyter-interpreter</artifactId>
-      <version>${project.version}</version>
-      <classifier>tests</classifier>
-      <scope>test</scope>
-      <exclusions>
-        <exclusion>
-          <groupId>net.sf.py4j</groupId>
-          <artifactId>py4j</artifactId>
-        </exclusion>
-        <exclusion>
-          <groupId>io.netty</groupId>
-          <artifactId>*</artifactId>
-        </exclusion>
-      </exclusions>
-    </dependency>
+      </exclusions>
+    </dependency>
+
     <dependency>
       <groupId>${project.groupId}</groupId>
       <artifactId>r</artifactId>
@@ -204,21 +166,7 @@
         </exclusion>
       </exclusions>
     </dependency>
-    <dependency>
-      <groupId>org.mongodb.spark</groupId>
-      <artifactId>mongo-spark-connector_2.11</artifactId>
-      <version>2.4.4</version>
-      <exclusions>
-<!--        <exclusion>-->
-<!--          <groupId>org.apache.spark</groupId>-->
-<!--          <artifactId>spark-sql_${spark.scala.binary.version}</artifactId>-->
-<!--        </exclusion>-->
-<!--        <exclusion>-->
-<!--          <groupId>org.apache.spark</groupId>-->
-<!--          <artifactId>spark-catalyst_${spark.scala.binary.version}</artifactId>-->
-<!--        </exclusion>-->
-      </exclusions>
-    </dependency>
+
     <dependency>
       <groupId>org.apache.spark</groupId>
       <artifactId>spark-repl_${spark.scala.binary.version}</artifactId>
@@ -357,13 +305,6 @@
       <version>1.4.9</version>
       <scope>test</scope>
     </dependency>
-    <dependency>
-      <groupId>org.apache.zeppelin</groupId>
-      <artifactId>zeppelin-zengine</artifactId>
-      <version>0.10.1</version>
-      <scope>compile</scope>
-    </dependency>
-
 
     <dependency>
       <groupId>org.junit.jupiter</groupId>
