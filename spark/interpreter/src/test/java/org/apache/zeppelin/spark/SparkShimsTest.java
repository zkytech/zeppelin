--- conflicted
+++ resolved
@@ -99,15 +99,7 @@
       try {
         sparkShims = SparkShims.getInstance(SparkVersion.SPARK_3_2_0.toString(), new Properties(), null);
       } catch (Throwable e1) {
-<<<<<<< HEAD
-        try {
-          sparkShims = SparkShims.getInstance(SparkVersion.SPARK_2_0_0.toString(), new Properties(), null);
-        } catch (Throwable e2) {
-          throw new RuntimeException("All SparkShims are tried, but no one can be created.");
-        }
-=======
         throw new RuntimeException("All SparkShims are tried, but no one can be created.");
->>>>>>> 13ca4ea3
       }
     }
 
