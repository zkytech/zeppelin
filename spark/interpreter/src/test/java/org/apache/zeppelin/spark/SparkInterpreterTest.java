--- conflicted
+++ resolved
@@ -23,7 +23,13 @@
 import org.apache.zeppelin.display.ui.Password;
 import org.apache.zeppelin.display.ui.Select;
 import org.apache.zeppelin.display.ui.TextBox;
-import org.apache.zeppelin.interpreter.*;
+import org.apache.zeppelin.interpreter.InterpreterContext;
+import org.apache.zeppelin.interpreter.InterpreterException;
+import org.apache.zeppelin.interpreter.InterpreterGroup;
+import org.apache.zeppelin.interpreter.InterpreterOutput;
+import org.apache.zeppelin.interpreter.InterpreterOutputListener;
+import org.apache.zeppelin.interpreter.InterpreterResult;
+import org.apache.zeppelin.interpreter.InterpreterResultMessageOutput;
 import org.apache.zeppelin.interpreter.remote.RemoteInterpreterEventClient;
 import org.apache.zeppelin.interpreter.thrift.InterpreterCompletion;
 import org.junit.jupiter.api.AfterEach;
@@ -60,7 +66,6 @@
   public void setUp() {
     mockRemoteEventClient = mock(RemoteInterpreterEventClient.class);
   }
-
 
   @Test
   void testSparkInterpreter() throws IOException, InterruptedException, InterpreterException {
@@ -216,32 +221,6 @@
 
     // spark sql test
     String version = output.trim();
-<<<<<<< HEAD
-    if (version.contains("String = 1.")) {
-      result = interpreter.interpret("sqlContext", getInterpreterContext());
-      assertEquals(InterpreterResult.Code.SUCCESS, result.code());
-
-      result = interpreter.interpret(
-          "val df = sqlContext.createDataFrame(Seq((1,\"a\"),(2, null)))\n" +
-              "df.show()", getInterpreterContext());
-      assertEquals(InterpreterResult.Code.SUCCESS, result.code());
-      assertTrue(output.contains(
-          "+---+----+\n" +
-              "| _1|  _2|\n" +
-              "+---+----+\n" +
-              "|  1|   a|\n" +
-              "|  2|null|\n" +
-              "+---+----+"));
-    } else {
-      // create dataset from case class
-      context = getInterpreterContext();
-      result = interpreter.interpret("case class Person(id:Int, name:String, age:Int, country:String)\n" +
-              "val df2 = spark.createDataFrame(Seq(Person(1, \"andy\", 20, \"USA\"), " +
-              "Person(2, \"jeff\", 23, \"China\"), Person(3, \"james\", 18, \"USA\")))\n" +
-              "df2.printSchema\n" +
-              "df2.show() ", context);
-      assertEquals(InterpreterResult.Code.SUCCESS, result.code());
-=======
     // create dataset from case class
     context = getInterpreterContext();
     result = interpreter.interpret("case class Person(id:Int, name:String, age:Int, country:String)\n" +
@@ -250,7 +229,6 @@
             "df2.printSchema\n" +
             "df2.show() ", context);
     assertEquals(InterpreterResult.Code.SUCCESS, result.code());
->>>>>>> 13ca4ea3
 
     result = interpreter.interpret("spark", getInterpreterContext());
     assertEquals(InterpreterResult.Code.SUCCESS, result.code());
@@ -271,11 +249,7 @@
     // ZeppelinContext
     context = getInterpreterContext();
     result = interpreter.interpret("z.show(df)", context);
-<<<<<<< HEAD
-    assertEquals(context.out.toString(), InterpreterResult.Code.SUCCESS, result.code());
-=======
     assertEquals(InterpreterResult.Code.SUCCESS, result.code(), context.out.toString());
->>>>>>> 13ca4ea3
     assertEquals(InterpreterResult.Type.TABLE, messageOutput.getType());
     messageOutput.flush();
     assertEquals("_1\t_2\n1\ta\n2\tnull\n", messageOutput.toInterpreterResultMessage().getData());
