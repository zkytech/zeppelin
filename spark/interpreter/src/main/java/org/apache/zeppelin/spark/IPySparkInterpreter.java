/*
 * Licensed to the Apache Software Foundation (ASF) under one or more
 * contributor license agreements.  See the NOTICE file distributed with
 * this work for additional information regarding copyright ownership.
 * The ASF licenses this file to You under the Apache License, Version 2.0
 * (the "License"); you may not use this file except in compliance with
 * the License.  You may obtain a copy of the License at
 *
 *    http://www.apache.org/licenses/LICENSE-2.0
 *
 * Unless required by applicable law or agreed to in writing, software
 * distributed under the License is distributed on an "AS IS" BASIS,
 * WITHOUT WARRANTIES OR CONDITIONS OF ANY KIND, either express or implied.
 * See the License for the specific language governing permissions and
 * limitations under the License.
 */

package org.apache.zeppelin.spark;

import org.apache.spark.SparkConf;
import org.apache.spark.api.java.JavaSparkContext;
import org.apache.zeppelin.interpreter.ZeppelinContext;
import org.apache.zeppelin.interpreter.InterpreterContext;
import org.apache.zeppelin.interpreter.InterpreterException;
import org.apache.zeppelin.interpreter.InterpreterResult;
import org.apache.zeppelin.python.IPythonInterpreter;
import org.slf4j.Logger;
import org.slf4j.LoggerFactory;

import java.io.IOException;
import java.io.PrintStream;
import java.util.Map;
import java.util.Properties;

/**
 * PySparkInterpreter which use IPython underlying.
 */
public class IPySparkInterpreter extends IPythonInterpreter {

  private static final Logger LOGGER = LoggerFactory.getLogger(IPySparkInterpreter.class);

  private SparkInterpreter sparkInterpreter;
  private boolean opened = false;
  private InterpreterContext curIntpContext;

  public IPySparkInterpreter(Properties property) {
    super(property);
  }

  @Override
  public synchronized void open() throws InterpreterException {
    // IPySparkInterpreter may already be opened in PySparkInterpreter when ipython is available.
    if (opened) {
      return;
    }

    this.sparkInterpreter = getInterpreterInTheSameSessionByClassName(SparkInterpreter.class);
    PySparkInterpreter pySparkInterpreter =
            getInterpreterInTheSameSessionByClassName(PySparkInterpreter.class, false);
    setProperty("zeppelin.python", pySparkInterpreter.getPythonExec(sparkInterpreter.getSparkContext().conf()));

<<<<<<< HEAD
    setProperty("zeppelin.py4j.useAuth",
            sparkInterpreter.getSparkVersion().isSecretSocketSupported() + "");
=======
>>>>>>> 13ca4ea3
    SparkConf conf = sparkInterpreter.getSparkContext().getConf();
    // only set PYTHONPATH in embedded, local or yarn-client mode.
    // yarn-cluster will setup PYTHONPATH automatically.
    if (!conf.contains(SparkStringConstants.SUBMIT_DEPLOY_MODE_PROP_NAME) ||
            !conf.get(SparkStringConstants.SUBMIT_DEPLOY_MODE_PROP_NAME).equals("cluster")) {
      setAdditionalPythonPath(PythonUtils.sparkPythonPath());
    }
    setUseBuiltinPy4j(false);
    setAdditionalPythonInitFile("python/zeppelin_ipyspark.py");
    super.open();
    opened = true;
  }

  @Override
  protected Map<String, String> setupKernelEnv() throws IOException {
    Map<String, String> env = super.setupKernelEnv();
    // set PYSPARK_PYTHON
    SparkConf conf = sparkInterpreter.getSparkContext().getConf();
    if (conf.contains("spark.pyspark.python")) {
      env.put("PYSPARK_PYTHON", conf.get("spark.pyspark.python"));
    }
    return env;
  }

  @Override
  public ZeppelinContext buildZeppelinContext() {
    return sparkInterpreter.getZeppelinContext();
  }

  @Override
  public InterpreterResult interpret(String st,
                                     InterpreterContext context) throws InterpreterException {
    // redirect java stdout/stdout to interpreter output. Because pyspark may call java code.
    PrintStream originalStdout = System.out;
    PrintStream originalStderr = System.err;
    try {
      System.setOut(new PrintStream(context.out));
      System.setErr(new PrintStream(context.out));
      Utils.printDeprecateMessage(sparkInterpreter.getSparkVersion(), context, properties);
      InterpreterContext.set(context);
      String jobGroupId = Utils.buildJobGroupId(context);
      String jobDesc = Utils.buildJobDesc(context);
      String setJobGroupStmt = "sc.setJobGroup('" + jobGroupId + "', '" + jobDesc + "')";
      InterpreterResult result = super.interpret(setJobGroupStmt, context);
      if (result.code().equals(InterpreterResult.Code.ERROR)) {
        return new InterpreterResult(InterpreterResult.Code.ERROR, "Fail to setJobGroup");
      }
      String pool = "None";
      if (context.getLocalProperties().containsKey("pool")) {
        pool = "'" + context.getLocalProperties().get("pool") + "'";
      }
      String setPoolStmt = "sc.setLocalProperty('spark.scheduler.pool', " + pool + ")";
      result = super.interpret(setPoolStmt, context);
      if (result.code().equals(InterpreterResult.Code.ERROR)) {
        return new InterpreterResult(InterpreterResult.Code.ERROR, "Fail to setPool");
      }

      this.curIntpContext = context;
      String setInptContextStmt = "intp.setInterpreterContextInPython()";
      result = super.interpret(setInptContextStmt, context);
      if (result.code().equals(InterpreterResult.Code.ERROR)) {
        return new InterpreterResult(InterpreterResult.Code.ERROR, "Fail to setCurIntpContext");
      }

      return super.interpret(st, context);
    } finally {
      System.setOut(originalStdout);
      System.setErr(originalStderr);
    }
  }

  // Python side will call InterpreterContext.get() too, but it is in a different thread other than the
  // java interpreter thread. So we should call this method in python side as well.
  public void setInterpreterContextInPython() {
    InterpreterContext.set(curIntpContext);
  }

  @Override
  public void cancel(InterpreterContext context) throws InterpreterException {
    super.cancel(context);
    sparkInterpreter.cancel(context);
  }

  @Override
  public void close() throws InterpreterException {
    LOGGER.info("Close IPySparkInterpreter");
    super.close();
  }

  @Override
  public int getProgress(InterpreterContext context) throws InterpreterException {
    return sparkInterpreter.getProgress(context);
  }

  public boolean isSpark3() {
    return sparkInterpreter.getSparkVersion().getMajorVersion() == 3;
  }

  // Used by PySpark
  public boolean isAfterSpark33() {
    return sparkInterpreter.getSparkVersion().newerThanEquals(SparkVersion.SPARK_3_3_0);
  }

  public JavaSparkContext getJavaSparkContext() {
    return sparkInterpreter.getJavaSparkContext();
  }

  public Object getSQLContext() {
    return sparkInterpreter.getSQLContext();
  }

  public Object getSparkSession() {
    return sparkInterpreter.getSparkSession();
  }
}<|MERGE_RESOLUTION|>--- conflicted
+++ resolved
@@ -59,11 +59,6 @@
             getInterpreterInTheSameSessionByClassName(PySparkInterpreter.class, false);
     setProperty("zeppelin.python", pySparkInterpreter.getPythonExec(sparkInterpreter.getSparkContext().conf()));
 
-<<<<<<< HEAD
-    setProperty("zeppelin.py4j.useAuth",
-            sparkInterpreter.getSparkVersion().isSecretSocketSupported() + "");
-=======
->>>>>>> 13ca4ea3
     SparkConf conf = sparkInterpreter.getSparkContext().getConf();
     // only set PYTHONPATH in embedded, local or yarn-client mode.
     // yarn-cluster will setup PYTHONPATH automatically.
