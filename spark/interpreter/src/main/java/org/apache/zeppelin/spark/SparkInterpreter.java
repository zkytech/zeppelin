--- conflicted
+++ resolved
@@ -155,21 +155,6 @@
    */
   private AbstractSparkScalaInterpreter loadSparkScalaInterpreter(SparkConf conf) throws Exception {
     scalaVersion = extractScalaVersion(conf);
-<<<<<<< HEAD
-    ClassLoader scalaInterpreterClassLoader = Thread.currentThread().getContextClassLoader();
-
-    String zeppelinHome = System.getenv("ZEPPELIN_HOME");
-    if (zeppelinHome != null) {
-      // ZEPPELIN_HOME is null in yarn-cluster mode, load it directly via current ClassLoader.
-      // otherwise, load from the specific folder ZEPPELIN_HOME/interpreter/spark/scala-<version>
-
-      File scalaJarFolder = new File(zeppelinHome + "/interpreter/spark/scala-" + scalaVersion);
-      List<URL> urls = new ArrayList<>();
-      for (File file : scalaJarFolder.listFiles()) {
-        LOGGER.debug("Add file " + file.getAbsolutePath() + " to classpath of spark scala interpreter: "
-                + scalaJarFolder);
-        urls.add(file.toURI().toURL());
-=======
     // Make sure the innerInterpreter Class is loaded only once into JVM
     // Use double lock to ensure thread safety
     if (innerInterpreterClazz == null) {
@@ -194,7 +179,6 @@
           String innerIntpClassName = innerInterpreterClassMap.get(scalaVersion);
           innerInterpreterClazz = scalaInterpreterClassLoader.loadClass(innerIntpClassName);
         }
->>>>>>> 13ca4ea3
       }
     }
     return (AbstractSparkScalaInterpreter)
@@ -283,19 +267,6 @@
     if (conf.contains("zeppelin.spark.scala.version")) {
       scalaVersionString = conf.get("zeppelin.spark.scala.version");
     } else {
-<<<<<<< HEAD
-      scalaVersionString = scala.util.Properties.versionNumberString();
-    }
-    LOGGER.info("Using Scala: " + scalaVersionString);
-
-    if (StringUtils.isEmpty(scalaVersionString)) {
-      throw new InterpreterException("Scala Version is empty");
-    } else if (scalaVersionString.startsWith("2.10")) {
-      return "2.10";
-    } else if (scalaVersionString.startsWith("2.11")) {
-      return "2.11";
-    } else if (scalaVersionString.startsWith("2.12")) {
-=======
       scalaVersionString = scala.util.Properties.versionString();
     }
     LOGGER.info("Using Scala: {}", scalaVersionString);
@@ -303,7 +274,6 @@
     if (StringUtils.isEmpty(scalaVersionString)) {
       throw new InterpreterException("Scala Version is empty");
     } else if (scalaVersionString.contains("2.12")) {
->>>>>>> 13ca4ea3
       return "2.12";
     } else if (scalaVersionString.contains("2.13")) {
       return "2.13";
@@ -312,14 +282,6 @@
     }
   }
 
-<<<<<<< HEAD
-  public boolean isScala212() throws InterpreterException {
-    return scalaVersion.equals("2.12");
-  }
-
-  public boolean isScala210() throws InterpreterException {
-    return scalaVersion.equals("2.10");
-=======
 
   public boolean isScala212() {
     return scalaVersion.equals("2.12");
@@ -327,7 +289,6 @@
 
   public boolean isScala213() {
     return scalaVersion.equals("2.13");
->>>>>>> 13ca4ea3
   }
 
   private List<String> getDependencyFiles() throws InterpreterException {
