<?xml version="1.0" encoding="UTF-8"?>
<!--
  ~ Licensed to the Apache Software Foundation (ASF) under one or more
  ~ contributor license agreements.  See the NOTICE file distributed with
  ~ this work for additional information regarding copyright ownership.
  ~ The ASF licenses this file to You under the Apache License, Version 2.0
  ~ (the "License"); you may not use this file except in compliance with
  ~ the License.  You may obtain a copy of the License at
  ~
  ~    http://www.apache.org/licenses/LICENSE-2.0
  ~
  ~ Unless required by applicable law or agreed to in writing, software
  ~ distributed under the License is distributed on an "AS IS" BASIS,
  ~ WITHOUT WARRANTIES OR CONDITIONS OF ANY KIND, either express or implied.
  ~ See the License for the specific language governing permissions and
  ~ limitations under the License.
  -->

<project xmlns="http://maven.apache.org/POM/4.0.0" xmlns:xsi="http://www.w3.org/2001/XMLSchema-instance"
         xsi:schemaLocation="http://maven.apache.org/POM/4.0.0 https://maven.apache.org/xsd/maven-4.0.0.xsd">
    <modelVersion>4.0.0</modelVersion>

    <parent>
        <artifactId>zeppelin-interpreter-parent</artifactId>
        <groupId>org.apache.zeppelin</groupId>
<<<<<<< HEAD
        <version>0.10.1</version>
=======
        <version>0.11.0-SNAPSHOT</version>
>>>>>>> 13ca4ea3
        <relativePath>../zeppelin-interpreter-parent/pom.xml</relativePath>
    </parent>

    <artifactId>zeppelin-mongodb</artifactId>
    <packaging>jar</packaging>
    <name>Zeppelin: MongoDB interpreter</name>

    <properties>
        <interpreter.name>mongodb</interpreter.name>
    </properties>

    <dependencies>
      <dependency>
        <groupId>commons-io</groupId>
        <artifactId>commons-io</artifactId>
      </dependency>
      <dependency>
        <groupId>org.apache.commons</groupId>
        <artifactId>commons-lang3</artifactId>
      </dependency>
    </dependencies>

    <build>
        <plugins>
            <plugin>
                <artifactId>maven-enforcer-plugin</artifactId>
            </plugin>
            <plugin>
                <artifactId>maven-resources-plugin</artifactId>
            </plugin>
            <plugin>
                <artifactId>maven-shade-plugin</artifactId>
            </plugin>
        </plugins>
    </build>

</project><|MERGE_RESOLUTION|>--- conflicted
+++ resolved
@@ -23,11 +23,7 @@
     <parent>
         <artifactId>zeppelin-interpreter-parent</artifactId>
         <groupId>org.apache.zeppelin</groupId>
-<<<<<<< HEAD
-        <version>0.10.1</version>
-=======
         <version>0.11.0-SNAPSHOT</version>
->>>>>>> 13ca4ea3
         <relativePath>../zeppelin-interpreter-parent/pom.xml</relativePath>
     </parent>
 
