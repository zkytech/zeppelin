--- conflicted
+++ resolved
@@ -287,11 +287,7 @@
 
 | Property Name | Default Value | Description |
 | ----- | ----- | ----- |
-<<<<<<< HEAD
-| `zeppelin.k8s.namespace` | `default` | The Kubernetes namespace to use. |
-=======
 | `zeppelin.k8s.interpreter.namespace` | `default` | Specify the namespace of the current interpreter. Users can set different namespaces for different interpreters. In order to minimize permissions, the interpreter pod can only be created in the `default` namespace by default. If users need to create an interpreter pod in other namespaces, they need to add the corresponding `rolebinding` in `k8s/zeppelin-server.yaml`.|
->>>>>>> 13ca4ea3
 | `zeppelin.k8s.interpreter.serviceAccount` | `default` | The Kubernetes service account to use. |
 | `zeppelin.k8s.interpreter.container.image` | `apache/zeppelin:<ZEPPELIN_VERSION>` | The interpreter image to use. |
 | `zeppelin.k8s.interpreter.cores` | (optional)  | The number of cpu cores to use. |
