--- conflicted
+++ resolved
@@ -21,11 +21,7 @@
   twitter : ASF
   feedburner : feedname
 
-<<<<<<< HEAD
-ZEPPELIN_VERSION : 0.10.1
-=======
 ZEPPELIN_VERSION : 0.11.0-SNAPSHOT
->>>>>>> 13ca4ea3
 
 # The production_url is only used when full-domain names are needed
 # such as sitemap.txt
@@ -63,11 +59,7 @@
   #   - Only the following values are falsy: ["", null, false]
   #   - When setting BASE_PATH it must be a valid url.
   #     This means always setting the protocol (http|https) or prefixing with "/"
-<<<<<<< HEAD
-  BASE_PATH : /docs/0.10.1
-=======
   BASE_PATH : /docs/0.11.0-SNAPSHOT
->>>>>>> 13ca4ea3
 
   # By default, the asset_path is automatically defined relative to BASE_PATH plus the enabled theme.
   # ex: [BASE_PATH]/assets/themes/[THEME-NAME]
