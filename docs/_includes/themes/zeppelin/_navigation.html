    <div id="menu" class="navbar navbar-inverse navbar-fixed-top" role="navigation">
      <div class="container navbar-container">
        <div class="navbar-header">
          <button type="button" class="navbar-toggle" data-toggle="collapse" data-target=".navbar-collapse">
            <span class="sr-only">Toggle navigation</span>
            <span class="icon-bar"></span>
            <span class="icon-bar"></span>
            <span class="icon-bar"></span>
          </button>
          <div class="navbar-brand">
            <a class="navbar-brand-main" href="{{site.production_url}}">
              <img src="{{BASE_PATH}}/assets/themes/zeppelin/img/zeppelin_logo.png" width="50"
                   style="margin-top: -2px;" alt="I'm zeppelin">
              <span style="margin-left: 5px; font-size: 27px;">Zeppelin</span>
              <a class="navbar-brand-version" href="{{BASE_PATH}}"
                 style="font-size: 15px; color: white;"> {{site.ZEPPELIN_VERSION}}
              </a>
            </a>
          </div>
        </div>
        <nav class="navbar-collapse collapse" role="navigation">
          <ul class="nav navbar-nav">
            <li>
              <a href="#" data-toggle="dropdown" class="dropdown-toggle">Quick Start <b class="caret"></b></a>
              <ul class="dropdown-menu">
                <li class="title"><span>Getting Started</span></li>
                <li><a href="{{BASE_PATH}}/quickstart/install.html">Install</a></li>
                <li><a href="{{BASE_PATH}}/quickstart/explore_ui.html">Explore UI</a></li>
                <li><a href="{{BASE_PATH}}/quickstart/tutorial.html">Tutorial</a></li>
                <li role="separator" class="divider"></li>
                <li class="title"><span>Run Mode</span></li>
                <li><a href="{{BASE_PATH}}/quickstart/kubernetes.html">Kubernetes</a></li>
                <li><a href="{{BASE_PATH}}/quickstart/docker.html">Docker</a></li>
                <li><a href="{{BASE_PATH}}/quickstart/yarn.html">Yarn</a></li>
                <li role="separator" class="divider"></li>
                <li><a href="{{BASE_PATH}}/quickstart/spark_with_zeppelin.html">Spark with Zeppelin</a></li>
                <li><a href="{{BASE_PATH}}/quickstart/flink_with_zeppelin.html">Flink with Zeppelin</a></li>
                <li><a href="{{BASE_PATH}}/quickstart/sql_with_zeppelin.html">SQL with Zeppelin</a></li>
                <li><a href="{{BASE_PATH}}/quickstart/python_with_zeppelin.html">Python with Zeppelin</a></li>
                <li><a href="{{BASE_PATH}}/quickstart/r_with_zeppelin.html">R with Zeppelin</a></li>
              </ul>
            </li>

            <li>
              <a href="#" data-toggle="dropdown" class="dropdown-toggle">Usage<b class="caret"></b></a>
              <ul class="dropdown-menu scrollable-menu">
                <li class="title"><span>Dynamic Form</span></li>
                <li><a href="{{BASE_PATH}}/usage/dynamic_form/intro.html">What is Dynamic Form?</a></li>
                <li role="separator" class="divider"></li>
                <li class="title"><span>Display System</span></li>
                <li><a href="{{BASE_PATH}}/usage/display_system/basic.html#text">Text Display</a></li>
                <li><a href="{{BASE_PATH}}/usage/display_system/basic.html#html">HTML Display</a></li>
                <li><a href="{{BASE_PATH}}/usage/display_system/basic.html#table">Table Display</a></li>
                <li><a href="{{BASE_PATH}}/usage/display_system/basic.html#network">Network Display</a></li>
                <li><a href="{{BASE_PATH}}/usage/display_system/angular_backend.html">Angular Display using Backend API</a></li>
                <li><a href="{{BASE_PATH}}/usage/display_system/angular_frontend.html">Angular Display using Frontend API</a></li>
                <li role="separator" class="divider"></li>
                <li class="title"><span>Interpreter</span></li>
                <li><a href="{{BASE_PATH}}/usage/interpreter/overview.html">Overview</a></li>
                <li><a href="{{BASE_PATH}}/usage/interpreter/interpreter_binding_mode.html">Interpreter Binding Mode</a></li>
                <li><a href="{{BASE_PATH}}/usage/interpreter/user_impersonation.html">User Impersonation</a></li>
                <li><a href="{{BASE_PATH}}/usage/interpreter/dependency_management.html">Dependency Management</a></li>
                <li><a href="{{BASE_PATH}}/usage/interpreter/installation.html">Installing Interpreters</a></li>
                <!--<li><a href="{{BASE_PATH}}/usage/interpreter/dynamic_loading.html">Dynamic Interpreter Loading (Experimental)</a></li>-->
                <li><a href="{{BASE_PATH}}/usage/interpreter/execution_hooks.html">Execution Hooks (Experimental)</a></li>
                <li role="separator" class="divider"></li>
                <li class="title"><span>Other Features</span></li>
                <li><a href="{{BASE_PATH}}/usage/other_features/publishing_paragraphs.html">Publishing Paragraphs</a></li>
                <li><a href="{{BASE_PATH}}/usage/other_features/personalized_mode.html">Personalized Mode</a></li>
                <li><a href="{{BASE_PATH}}/usage/other_features/customizing_homepage.html">Customizing Zeppelin Homepage</a></li>
                <li><a href="{{BASE_PATH}}/usage/other_features/notebook_actions.html">Notebook Actions</a></li>
                <li><a href="{{BASE_PATH}}/usage/other_features/cron_scheduler.html">Cron Scheduler</a></li>
                <li><a href="{{BASE_PATH}}/usage/other_features/zeppelin_context.html">Zeppelin Context</a></li>
                <li role="separator" class="divider"></li>
                <li class="title"><span>REST API</span></li>
                <li><a href="{{BASE_PATH}}/usage/rest_api/interpreter.html">Interpreter API</a></li>
                <li><a href="{{BASE_PATH}}/usage/rest_api/zeppelin_server.html">Zeppelin Server API</a></li>
                <li><a href="{{BASE_PATH}}/usage/rest_api/notebook.html">Notebook API</a></li>
                <li><a href="{{BASE_PATH}}/usage/rest_api/notebook_repository.html">Notebook Repository API</a></li>
                <li><a href="{{BASE_PATH}}/usage/rest_api/configuration.html">Configuration API</a></li>
                <li><a href="{{BASE_PATH}}/usage/rest_api/credential.html">Credential API</a></li>
                <li><a href="{{BASE_PATH}}/usage/rest_api/helium.html">Helium API</a></li>
                <li class="title"><span>Zeppelin SDK</span></li>
                <li><a href="{{BASE_PATH}}/usage/zeppelin_sdk/client_api.html">Client API</a></li>
                <li><a href="{{BASE_PATH}}/usage/zeppelin_sdk/session_api.html">Session API</a></li>
              </ul>
            </li>

            <li>
              <a href="#" data-toggle="dropdown" class="dropdown-toggle">Setup<b class="caret"></b></a>
              <ul class="dropdown-menu scrollable-menu">
                <li class="title"><span>Basics</span></li>
                <li><a href="{{BASE_PATH}}/setup/basics/how_to_build.html">How to Build Zeppelin</a></li>
                <li><a href="{{BASE_PATH}}/setup/basics/hadoop_integration.html">Hadoop Integration</a></li>
                <li><a href="{{BASE_PATH}}/setup/basics/multi_user_support.html">Multi-user Support</a></li>
                <li role="separator" class="divider"></li>
                <li class="title"><span>Deployment</span></li>
                <!--<li><a href="{{BASE_PATH}}/setup/deployment/docker.html">Docker Image for Zeppelin</a></li>-->
                <li><a href="{{BASE_PATH}}/setup/deployment/spark_cluster_mode.html#spark-standalone-mode">Spark Cluster Mode: Standalone</a></li>
                <li><a href="{{BASE_PATH}}/setup/deployment/spark_cluster_mode.html#spark-on-yarn-mode">Spark Cluster Mode: YARN</a></li>
                <li><a href="{{BASE_PATH}}/setup/deployment/spark_cluster_mode.html#spark-on-mesos-mode">Spark Cluster Mode: Mesos</a></li>
                <li><a href="{{BASE_PATH}}/setup/deployment/flink_and_spark_cluster.html">Zeppelin with Flink, Spark Cluster</a></li>
                <li><a href="{{BASE_PATH}}/setup/deployment/cdh.html">Zeppelin on CDH</a></li>
                <li><a href="{{BASE_PATH}}/setup/deployment/virtual_machine.html">Zeppelin on VM: Vagrant</a></li>
                <li role="separator" class="divider"></li>
                <li class="title"><span>Security</span></li>
                <li><a href="{{BASE_PATH}}/setup/security/authentication_nginx.html">HTTP Basic Auth using NGINX</a></li>
                <li><a href="{{BASE_PATH}}/setup/security/shiro_authentication.html">Shiro Authentication</a></li>
                <li><a href="{{BASE_PATH}}/setup/security/notebook_authorization.html">Notebook Authorization</a></li>
                <li><a href="{{BASE_PATH}}/setup/security/datasource_authorization.html">Data Source Authorization</a></li>
                <li><a href="{{BASE_PATH}}/setup/security/http_security_headers.html">HTTP Security Headers</a></li>
                <li role="separator" class="divider"></li>
                <li class="title"><span>Notebook Storage</span></li>
                <li><a href="{{BASE_PATH}}/setup/storage/storage.html#notebook-storage-in-local-git-repository">Git Storage</a></li>
                <li><a href="{{BASE_PATH}}/setup/storage/storage.html#notebook-storage-in-s3">S3 Storage</a></li>
                <li><a href="{{BASE_PATH}}/setup/storage/storage.html#notebook-storage-in-azure">Azure Storage</a></li>
                <li><a href="{{BASE_PATH}}/setup/storage/storage.html#notebook-storage-in-google-cloud-storage">Google Cloud Storage</a></li>
                <li><a href="{{BASE_PATH}}/setup/storage/storage.html#notebook-storage-in-oss">OSS Storage</a></li>
                <li><a href="{{BASE_PATH}}/setup/storage/storage.html#notebook-storage-in-mongodb">MongoDB Storage</a></li>
                <li role="separator" class="divider"></li>
                <li class="title"><span>Operation</span></li>
                <li><a href="{{BASE_PATH}}/setup/operation/configuration.html">Configuration</a></li>
                <li><a href="{{BASE_PATH}}/setup/operation/monitoring.html">Monitoring</a></li>
                <li><a href="{{BASE_PATH}}/setup/operation/proxy_setting.html">Proxy Setting</a></li>
                <li><a href="{{BASE_PATH}}/setup/operation/upgrading.html">Upgrading</a></li>
                <li><a href="{{BASE_PATH}}/setup/operation/trouble_shooting.html">Trouble Shooting</a></li>
              </ul>
            </li>

            <li>
              <a href="#" data-toggle="dropdown" class="dropdown-toggle">Interpreter <b class="caret"></b></a>
              <ul class="dropdown-menu scrollable-menu">
                <li class="title"><span>Interpreters</span></li>
                <li><a href="{{BASE_PATH}}/usage/interpreter/overview.html">Overview</a></li>
                <li role="separator" class="divider"></li>
                <li><a href="{{BASE_PATH}}/interpreter/spark.html">Spark</a></li>
                <li><a href="{{BASE_PATH}}/interpreter/flink.html">Flink</a></li>
                <li><a href="{{BASE_PATH}}/interpreter/jdbc.html">JDBC</a></li>
                <li><a href="{{BASE_PATH}}/interpreter/python.html">Python</a></li>
                <li><a href="{{BASE_PATH}}/interpreter/r.html">R</a></li>
                <li role="separator" class="divider"></li>
                <li><a href="{{BASE_PATH}}/interpreter/alluxio.html">Alluxio</a></li>
                <li><a href="{{BASE_PATH}}/interpreter/bigquery.html">BigQuery</a></li>
                <li><a href="{{BASE_PATH}}/interpreter/cassandra.html">Cassandra</a></li>
                <li><a href="{{BASE_PATH}}/interpreter/elasticsearch.html">Elasticsearch</a></li>
<<<<<<< HEAD
                <li><a href="{{BASE_PATH}}/interpreter/geode.html">Geode</a></li>
=======
>>>>>>> 13ca4ea3
                <li><a href="{{BASE_PATH}}/interpreter/groovy.html">Groovy</a></li>
                <li><a href="{{BASE_PATH}}/interpreter/hbase.html">HBase</a></li>
                <li><a href="{{BASE_PATH}}/interpreter/hdfs.html">HDFS</a></li>
                <li><a href="{{BASE_PATH}}/interpreter/hive.html">Hive</a></li>
                <li><a href="{{BASE_PATH}}/interpreter/influxdb.html">influxDB</a></li>
                <li><a href="{{BASE_PATH}}/interpreter/java.html">Java</a></li>
                <li><a href="{{BASE_PATH}}/interpreter/jupyter.html">Jupyter</a></li>
                <li><a href="{{BASE_PATH}}/interpreter/livy.html">Livy</a></li>
                <li><a href="{{BASE_PATH}}/interpreter/mahout.html">Mahout</a></li>
                <li><a href="{{BASE_PATH}}/interpreter/markdown.html">Markdown</a></li>
                <li><a href="{{BASE_PATH}}/interpreter/mongodb.html">MongoDB</a></li>
                <li><a href="{{BASE_PATH}}/interpreter/neo4j.html">Neo4j</a></li>
                <li><a href="{{BASE_PATH}}/interpreter/postgresql.html">Postgresql, HAWQ</a></li>
                <li><a href="{{BASE_PATH}}/interpreter/shell.html">Shell</a></li>
                <li><a href="{{BASE_PATH}}/interpreter/sparql.html">Sparql</a></li>
                <li><a href="{{BASE_PATH}}/interpreter/submarine.html">Submarine</a></li>
              </ul>
            </li>
            <li>
              <a href="#" data-toggle="dropdown" class="dropdown-toggle">More<b class="caret"></b></a>
              <ul class="dropdown-menu scrollable-menu" style="right: 0; left: auto;">
                <li class="title"><span>Extending Zeppelin</span></li>
                <li><a href="{{BASE_PATH}}/development/writing_zeppelin_interpreter.html">Writing Zeppelin Interpreter</a></li>
                <li role="separator" class="divider"></li>
                <li class="title"><span>Helium (Experimental)</span></li>
                <li><a href="{{BASE_PATH}}/development/helium/overview.html">Overview</a></li>
                <li><a href="{{BASE_PATH}}/development/helium/writing_application.html">Writing Helium Application</a></li>
                <li><a href="{{BASE_PATH}}/development/helium/writing_spell.html">Writing Helium Spell</a></li>
                <li><a href="{{BASE_PATH}}/development/helium/writing_visualization_basic.html">Writing Helium Visualization: Basics</a></li>
                <li><a href="{{BASE_PATH}}/development/helium/writing_visualization_transformation.html">Writing Helium Visualization: Transformation</a></li>
                <li role="separator" class="divider"></li>
                <li class="title"><span>Contributing to Zeppelin</span></li>
                <li><a href="{{BASE_PATH}}/setup/basics/how_to_build.html">How to Build Zeppelin</a></li>
                <li><a href="{{BASE_PATH}}/development/contribution/useful_developer_tools.html">Useful Developer Tools</a></li>
                <li><a href="{{BASE_PATH}}/development/contribution/how_to_contribute_code.html">How to Contribute (code)</a></li>
                <li><a href="{{BASE_PATH}}/development/contribution/how_to_contribute_website.html">How to Contribute (website)</a></li>
                <li role="separator" class="divider"></li>
                <li class="title"><span>External Resources</span></li>
                <li><a target="_blank" rel="noopener noreferrer" href="https://zeppelin.apache.org/community.html">Mailing List</a></li>
                <li><a target="_blank" rel="noopener noreferrer" href="https://cwiki.apache.org/confluence/display/ZEPPELIN/Zeppelin+Home">Apache Zeppelin Wiki</a></li>
                <li><a target="_blank" rel="noopener noreferrer" href="http://stackoverflow.com/questions/tagged/apache-zeppelin">Stackoverflow Questions about Zeppelin</a></li>
              </ul>
            </li>
            <li>
              <a href="{{BASE_PATH}}/search.html" class="nav-search-link">
                <span class="fa fa-search nav-search-icon"></span>
              </a>
            </li>
          </ul>
        </nav><!--/.navbar-collapse -->
      </div>
    </div>
<|MERGE_RESOLUTION|>--- conflicted
+++ resolved
@@ -143,10 +143,6 @@
                 <li><a href="{{BASE_PATH}}/interpreter/bigquery.html">BigQuery</a></li>
                 <li><a href="{{BASE_PATH}}/interpreter/cassandra.html">Cassandra</a></li>
                 <li><a href="{{BASE_PATH}}/interpreter/elasticsearch.html">Elasticsearch</a></li>
-<<<<<<< HEAD
-                <li><a href="{{BASE_PATH}}/interpreter/geode.html">Geode</a></li>
-=======
->>>>>>> 13ca4ea3
                 <li><a href="{{BASE_PATH}}/interpreter/groovy.html">Groovy</a></li>
                 <li><a href="{{BASE_PATH}}/interpreter/hbase.html">HBase</a></li>
                 <li><a href="{{BASE_PATH}}/interpreter/hdfs.html">HDFS</a></li>
