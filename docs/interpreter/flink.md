--- conflicted
+++ resolved
@@ -144,8 +144,6 @@
 
 Download Flink 1.10 or afterwards (Scala 2.11 & 2.12 are both supported)
 
-<<<<<<< HEAD
-=======
 ### Specific for Flink 1.15 and above
 
 Flink 1.15 is scala free and has changed its binary distribution. If you would like to make Zeppelin work with Flink 1.15, you need to do the following extra steps.
@@ -154,7 +152,6 @@
 * Download flink-table-api-scala-bridge_2.12-1.15.0.jar and flink-table-api-scala_2.12-1.15.0.jar to FLINK_HOME/lib
 
 Flink 1.16 introduces new `ClientResourceManager` for sql client, you need to move `FLINK_HOME/opt/flink-sql-client-1.16.0.jar` to `FLINK_HOME/lib`
->>>>>>> 13ca4ea3
 
 ## Flink on Zeppelin Architecture
 
@@ -295,14 +292,11 @@
     <td>zeppelin.flink.scala.color</td>
     <td>true</td>
     <td>Whether display Scala shell output in colorful format</td>
-<<<<<<< HEAD
-=======
   </tr>
   <tr>
     <td>zeppelin.flink.scala.shell.tmp_dir</td>
     <td></td>
     <td>Temp folder for storing scala shell compiled jar</td>
->>>>>>> 13ca4ea3
   </tr>
   <tr>
     <td>zeppelin.flink.enableHive</td>
@@ -351,7 +345,6 @@
 ## Execution Mode
 
 Flink in Zeppelin supports 4 execution modes (`flink.execution.mode`):
-<<<<<<< HEAD
 
 * Local
 * Remote
@@ -369,168 +362,6 @@
 Running Flink in remote mode will connect to an existing Flink cluster which could be standalone cluster or yarn session cluster. Besides specifying `flink.execution.mode` to be `remote`, you also need to specify
 `flink.execution.remote.host` and `flink.execution.remote.port` to point to Flink job manager's rest api address.
 
-### Yarn Mode
-
-In order to run Flink in Yarn mode, you need to make the following settings:
-
-* Set `flink.execution.mode` to be `yarn`
-* Set `HADOOP_CONF_DIR` in Flink's interpreter setting or `zeppelin-env.sh`.
-* Make sure `hadoop` command is on your `PATH`. Because internally Flink will call command `hadoop classpath` and load all the hadoop related jars in the Flink interpreter process
-
-In this mode, Zeppelin would launch a Flink yarn session cluster for you and destroy it when you shutdown your Flink interpreter.
-
-### Yarn Application Mode
-
-In the above yarn mode, there will be a separated Flink interpreter process on the Zeppelin server host. However, this may run out of resources when there are too many interpreter processes.
-So in practise, we would recommend you to use yarn application mode if you are using Flink 1.11 or afterwards (yarn application mode is only supported after Flink 1.11). 
-In this mode Flink interpreter runs in the JobManager which is in yarn container.
-In order to run Flink in yarn application mode, you need to make the following settings:
-
-* Set `flink.execution.mode` to be `yarn-application`
-* Set `HADOOP_CONF_DIR` in Flink's interpreter setting or `zeppelin-env.sh`.
-* Make sure `hadoop` command is on your `PATH`. Because internally flink will call command `hadoop classpath` and load all the hadoop related jars in Flink interpreter process
-
-
-## Flink Scala
-
-Scala is the default language of Flink on Zeppelin（`%flink`), and it is also the entry point of Flink interpreter. Underneath Flink interpreter will create Scala shell 
-which would create several built-in variables, including ExecutionEnvironment，StreamExecutionEnvironment and so on. 
-So don't create these Flink environment variables again, otherwise you might hit weird issues. The Scala code you write in Zeppelin will be submitted to this Scala shell.  
-Here are the builtin variables created in Flink Scala shell.
-
-* senv (StreamExecutionEnvironment),
-* benv (ExecutionEnvironment)
-* stenv (StreamTableEnvironment for blink planner)
-* btenv (BatchTableEnvironment for blink planner)
-* stenv_2 (StreamTableEnvironment for flink planner)
-* btenv_2 (BatchTableEnvironment for flink planner)
-* z  (ZeppelinContext)
-
-### Blink/Flink Planner
-
-There are 2 planners supported by Flink SQL: `flink` & `blink`.
-
-* If you want to use DataSet api, and convert it to Flink table then please use `flink` planner (`btenv_2` and `stenv_2`).
-* In other cases, we would always recommend you to use `blink` planner. This is also what Flink batch/streaming sql interpreter use (`%flink.bsql` & `%flink.ssql`)
-=======
-
-* Local
-* Remote
-* Yarn
-* Yarn Application
-
-### Local Mode
-
-Running Flink in local mode will start a MiniCluster in local JVM. By default, the local MiniCluster use port 8081, so make sure this port is available in your machine,
-otherwise you can configure `rest.port` to specify another port. You can also specify `local.number-taskmanager` and `flink.tm.slot` to customize the number of TM and number of slots per TM.
-Because by default it is only 4 TM with 1 slot in this MiniCluster which may not be enough for some cases.
->>>>>>> 13ca4ea3
-
-### Remote Mode
-
-Running Flink in remote mode will connect to an existing Flink cluster which could be standalone cluster or yarn session cluster. Besides specifying `flink.execution.mode` to be `remote`, you also need to specify
-`flink.execution.remote.host` and `flink.execution.remote.port` to point to Flink job manager's rest api address.
-
-<<<<<<< HEAD
-### Stream WordCount Example
-
-You can write whatever Scala code in Zeppelin. 
-
-e.g. in the following example, we write a classical streaming wordcount example.
-
-
-<img src="{{BASE_PATH}}/assets/themes/zeppelin/img/docs-img/flink_streaming_wordcount.png" width="80%">
-
-
-### Code Completion
-
-You can type tab for code completion.
-
-<img src="{{BASE_PATH}}/assets/themes/zeppelin/img/docs-img/flink_scala_codecompletion.png" width="80%">
-
-### ZeppelinContext
-
-`ZeppelinContext` provides some additional functions and utilities.
-See [Zeppelin-Context](../usage/other_features/zeppelin_context.html) for more details. 
-For Flink interpreter, you can use `z` to display Flink `Dataset/Table`. 
-
-e.g. you can use `z.show` to display DataSet, Batch Table, Stream Table.
-
-* z.show(DataSet)
-
-<img src="{{BASE_PATH}}/assets/themes/zeppelin/img/docs-img/flink_z_dataset.png">
-
-
-* z.show(Batch Table)
-
-<img src="{{BASE_PATH}}/assets/themes/zeppelin/img/docs-img/flink_z_batch_table.png">
-
-
-* z.show(Stream Table)
-
-<img src="{{BASE_PATH}}/assets/themes/zeppelin/img/docs-img/flink_z_stream_table.gif">
-
-
-## Flink SQL
-
-In Zeppelin, there are 2 kinds of Flink sql interpreter you can use
-
-* `%flink.ssql`
-Streaming Sql interpreter which launch Flink streaming job via `StreamTableEnvironment`
-* `%flink.bsql`
-Batch Sql interpreter which launch Flink batch job via `BatchTableEnvironment`
-
-Flink Sql interpreter in Zeppelin is equal to Flink Sql-client + many other enhancement features.
-
-### Enhancement SQL Features
-
-#### Support batch SQL and streaming sql together.
-
-In Flink Sql-client, either you run streaming sql or run batch sql in one session. You can not run them together. 
-But in Zeppelin, you can do that. `%flink.ssql` is used for running streaming sql, while `%flink.bsql` is used for running batch sql. 
-Batch/Streaming Flink jobs run in the same Flink session cluster.
-
-#### Support multiple statements
-
-You can write multiple sql statements in one paragraph, each sql statement is separated by semicolon. 
-
-#### Comment support
-
-2 kinds of sql comments are supported in Zeppelin:
-
-* Single line comment start with `--`
-* Multiple line comment around with `/* */`
-
-<img src="{{BASE_PATH}}/assets/themes/zeppelin/img/docs-img/flink_sql_comment.png">
-
-
-#### Job parallelism setting
-
-You can set the sql parallelism via paragraph local property: `parallelism`
-
-<img src="{{BASE_PATH}}/assets/themes/zeppelin/img/docs-img/flink_sql_parallelism.png">
-
-#### Support multiple insert
-
-Sometimes you have multiple insert statements which read the same source, 
-but write to different sinks. By default, each insert statement would launch a separated Flink job, 
-but you can set paragraph local property: `runAsOne` to be `true` to run them in one single Flink job.
-
-<img src="{{BASE_PATH}}/assets/themes/zeppelin/img/docs-img/flink_sql_multiple_insert.png">
-
-#### Set job name
-
-You can set Flink job name for insert statement via setting paragraph local property: `jobName`. To be noticed, 
-you can only set job name for insert statement. Select statement is not supported yet. 
-And this kind of setting only works for single insert statement. It doesn't work for multiple insert we mentioned above.
-
-<img src="{{BASE_PATH}}/assets/themes/zeppelin/img/docs-img/flink_sql_jobname.png">
-
-### Streaming Data Visualization
-
-Zeppelin can visualize the select sql result of Flink streaming job. Overall it supports 3 modes:
-
-=======
 ### Yarn Mode
 
 In order to run Flink in Yarn mode, you need to make the following settings:
@@ -668,7 +499,6 @@
 
 Zeppelin can visualize the select sql result of Flink streaming job. Overall it supports 3 modes:
 
->>>>>>> 13ca4ea3
 * Single
 * Update
 * Append
@@ -707,15 +537,8 @@
 
 * `s_env`    (StreamExecutionEnvironment),
 * `b_env`     (ExecutionEnvironment)
-<<<<<<< HEAD
-* `st_env`   (StreamTableEnvironment for blink planner)
-* `bt_env`   (BatchTableEnvironment for blink planner)
-* `st_env_2`   (StreamTableEnvironment for flink planner)
-* `bt_env_2`   (BatchTableEnvironment for flink planner)
-=======
 * `st_env`   (StreamTableEnvironment for blink planner (aka. new planner))
 * `bt_env`   (BatchTableEnvironment for blink planner (aka. new planner))
->>>>>>> 13ca4ea3
 
 
 ### Configure PyFlink
@@ -802,21 +625,12 @@
 ## Flink UDF
 
 There are 4 ways you can define UDF in Zeppelin.
-<<<<<<< HEAD
 
 * Write Scala UDF
 * Write PyFlink UDF
 * Create UDF via SQL
 * Configure udf jar via flink.udf.jars
 
-=======
-
-* Write Scala UDF
-* Write PyFlink UDF
-* Create UDF via SQL
-* Configure udf jar via flink.udf.jars
-
->>>>>>> 13ca4ea3
 ### Scala UDF
 
 ```scala
@@ -858,7 +672,6 @@
 
 ```sql
 %flink.ssql
-<<<<<<< HEAD
 
 CREATE FUNCTION myupper AS 'org.apache.zeppelin.flink.udf.JavaUpper';
 ```
@@ -915,64 +728,6 @@
     * flink-hadoop-compatibility_2.11–*.jar
     * hive-exec-2.x.jar (for hive 1.x, you need to copy hive-exec-1.x.jar, hive-metastore-1.x.jar, libfb303–0.9.2.jar and libthrift-0.9.2.jar)
 
-=======
-
-CREATE FUNCTION myupper AS 'org.apache.zeppelin.flink.udf.JavaUpper';
-```
-
-But this kind of approach requires the udf jar must be on `CLASSPATH`, 
-so you need to configure `flink.execution.jars` to include this udf jar on `CLASSPATH`, such as following:
-
-```
-%flink.conf
-
-flink.execution.jars /usr/lib/flink-udf-1.0-SNAPSHOT.jar
-```
-
-### flink.udf.jars
-
-The above 3 approaches all have some limitations:
-
-* It is suitable to write simple Scala udf or Python udf in Zeppelin, but not suitable to write very complicated udf in Zeppelin. Because notebook doesn't provide advanced features compared to IDE, such as package management, code navigation and etc.
-* It is not easy to share the udf between notes or users, you have to run the paragraph of defining udf in each flink interpreter.
-
-So when you have many udfs or udf logic is very complicated and you don't want to register them by yourself every time, then you can use `flink.udf.jars`
-
-* Step 1. Create a udf project in your IDE, write your udf there.
-* Step 2. Set `flink.udf.jars` to point to the udf jar you build from your udf project
-
-For example,
-
-```
-%flink.conf
-
-flink.execution.jars /usr/lib/flink-udf-1.0-SNAPSHOT.jar
-```
-
-Zeppelin would scan this jar, find out all the udf classes and then register them automatically for you. 
-The udf name is the class name. For example, here's the output of show functions after specifing the above udf jars in `flink.udf.jars`
-
-<img src="{{BASE_PATH}}/assets/themes/zeppelin/img/docs-img/flink_udf_jars.png">
-
-By default, Zeppelin would scan all the classes in this jar, 
-so it would be pretty slow if your jar is very big specially when your udf jar has other dependencies. 
-So in this case we would recommend you to specify `flink.udf.jars.packages` to specify the package to scan,
-this can reduce the number of classes to scan and make the udf detection much faster.
-
-
-## How to use Hive
-
-In order to use Hive in Flink, you have to make the following settings.
-
-* Set `zeppelin.flink.enableHive` to be true
-* Set `zeppelin.flink.hive.version` to be the hive version you are using.
-* Set `HIVE_CONF_DIR` to be the location where `hive-site.xml` is located. Make sure hive metastore is started and you have configured `hive.metastore.uris` in `hive-site.xml`
-* Copy the following dependencies to the lib folder of flink installation.
-    * flink-connector-hive_2.11–*.jar
-    * flink-hadoop-compatibility_2.11–*.jar
-    * hive-exec-2.x.jar (for hive 1.x, you need to copy hive-exec-1.x.jar, hive-metastore-1.x.jar, libfb303–0.9.2.jar and libthrift-0.9.2.jar)
-
->>>>>>> 13ca4ea3
 
 ## Paragraph local properties
 
