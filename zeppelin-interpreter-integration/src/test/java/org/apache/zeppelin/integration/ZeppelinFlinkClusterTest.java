/*
 * Licensed to the Apache Software Foundation (ASF) under one or more
 * contributor license agreements.  See the NOTICE file distributed with
 * this work for additional information regarding copyright ownership.
 * The ASF licenses this file to You under the Apache License, Version 2.0
 * (the "License"); you may not use this file except in compliance with
 * the License.  You may obtain a copy of the License at
 *
 *    http://www.apache.org/licenses/LICENSE-2.0
 *
 * Unless required by applicable law or agreed to in writing, software
 * distributed under the License is distributed on an "AS IS" BASIS,
 * WITHOUT WARRANTIES OR CONDITIONS OF ANY KIND, either express or implied.
 * See the License for the specific language governing permissions and
 * limitations under the License.
 */

package org.apache.zeppelin.integration;

import org.apache.commons.io.IOUtils;
import org.apache.zeppelin.conf.ZeppelinConfiguration;
import org.apache.zeppelin.interpreter.integration.DownloadUtils;
import org.apache.zeppelin.notebook.Notebook;
import org.apache.zeppelin.notebook.Paragraph;
import org.apache.zeppelin.rest.AbstractTestRestApi;
import org.apache.zeppelin.scheduler.Job;
import org.apache.zeppelin.user.AuthenticationInfo;
import org.apache.zeppelin.utils.TestUtils;
<<<<<<< HEAD
import org.junit.AfterClass;
import org.junit.BeforeClass;
=======
import org.junit.jupiter.api.AfterAll;
import org.junit.jupiter.api.BeforeAll;
import org.junit.jupiter.api.Disabled;
import org.junit.jupiter.api.Test;
>>>>>>> 13ca4ea3
import org.slf4j.Logger;
import org.slf4j.LoggerFactory;

import static org.junit.jupiter.api.Assertions.assertEquals;
import static org.junit.jupiter.api.Assertions.assertTrue;
import static org.junit.jupiter.api.Assertions.fail;

import java.io.IOException;
import java.nio.charset.StandardCharsets;
import java.nio.file.Files;


public abstract class ZeppelinFlinkClusterTest extends AbstractTestRestApi {

  private static final Logger LOGGER = LoggerFactory.getLogger(ZeppelinFlinkClusterTest.class);
  private String flinkVersion;
  private String flinkHome;

  public void download(String flinkVersion, String scalaVersion) {
    this.flinkVersion = flinkVersion;
    LOGGER.info("Testing FlinkVersion: " + flinkVersion);
    LOGGER.info("Testing ScalaVersion: " + scalaVersion);
    this.flinkHome = DownloadUtils.downloadFlink(flinkVersion, scalaVersion);
  }

  @BeforeAll
  public static void setUp() throws Exception {
    System.setProperty(ZeppelinConfiguration.ConfVars.ZEPPELIN_HELIUM_REGISTRY.getVarName(),
            "helium");
    AbstractTestRestApi.startUp(ZeppelinFlinkClusterTest.class.getSimpleName());
  }

  @AfterAll
  public static void destroy() throws Exception {
    AbstractTestRestApi.shutDown();
  }

  @Disabled("(zjffdu) Disable Temporary")
  @Test
  public void testResumeFromCheckpoint() throws Exception {

    String noteId = null;
    try {
      // create new note
      noteId = TestUtils.getInstance(Notebook.class).createNote("note1", AuthenticationInfo.ANONYMOUS);

      // run p0 for %flink.conf
      String checkpointPath = Files.createTempDirectory("checkpoint").toAbsolutePath().toString();
<<<<<<< HEAD
      Paragraph p0 = note.addNewParagraph(AuthenticationInfo.ANONYMOUS);
      StringBuilder builder = new StringBuilder("%flink.conf\n");
      builder.append("FLINK_HOME " + flinkHome + "\n");
      builder.append("flink.execution.mode local\n");
      builder.append("state.checkpoints.dir file://" + checkpointPath + "\n");
      builder.append("execution.checkpointing.externalized-checkpoint-retention RETAIN_ON_CANCELLATION");
      p0.setText(builder.toString());
      note.run(p0.getId(), true);
      assertEquals(Job.Status.FINISHED, p0.getStatus());

      // run p1 for creating flink table via scala
      Paragraph p1 = note.addNewParagraph(AuthenticationInfo.ANONYMOUS);
      p1.setText("%flink " + getInitStreamScript(2000));
      note.run(p1.getId(), true);
      assertEquals(Job.Status.FINISHED, p0.getStatus());

      // run p2 for flink streaming sql
      Paragraph p2 = note.addNewParagraph(AuthenticationInfo.ANONYMOUS);
      p2.setText("%flink.ssql(type=single, template=<h1>Total: {0}</h1>, resumeFromLatestCheckpoint=true)\n" +
              "select count(1) from log;");
      note.run(p2.getId(), false);
      p2.waitUntilRunning();

      Thread.sleep(30 * 1000);
      TestUtils.getInstance(Notebook.class).getInterpreterSettingManager()
              .getInterpreterSettingByName("flink").close();
      assertTrue(p2.getConfig().toString(), p2.getConfig().get("latest_checkpoint_path").toString().contains(checkpointPath));

      // run it again
      note.run(p0.getId(), true);
      note.run(p1.getId(), true);
      note.run(p2.getId(), false);
      p2.waitUntilFinished();
      assertEquals(p2.getReturn().toString(), Job.Status.FINISHED, p2.getStatus());

=======
      TestUtils.getInstance(Notebook.class).processNote(noteId,
        note -> {
          Paragraph p0 = note.addNewParagraph(AuthenticationInfo.ANONYMOUS);
          StringBuilder builder = new StringBuilder("%flink.conf\n");
          builder.append("FLINK_HOME " + flinkHome + "\n");
          builder.append("flink.execution.mode local\n");
          builder.append("state.checkpoints.dir file://" + checkpointPath + "\n");
          builder.append("execution.checkpointing.externalized-checkpoint-retention RETAIN_ON_CANCELLATION");
          p0.setText(builder.toString());
          note.run(p0.getId(), true);
          assertEquals(Job.Status.FINISHED, p0.getStatus());

          // run p1 for creating flink table via scala
          Paragraph p1 = note.addNewParagraph(AuthenticationInfo.ANONYMOUS);
          p1.setText("%flink " + getInitStreamScript(2000));
          note.run(p1.getId(), true);
          assertEquals(Job.Status.FINISHED, p0.getStatus());

          // run p2 for flink streaming sql
          Paragraph p2 = note.addNewParagraph(AuthenticationInfo.ANONYMOUS);
          p2.setText("%flink.ssql(type=single, template=<h1>Total: {0}</h1>, resumeFromLatestCheckpoint=true)\n" +
                  "select count(1) from log;");
          note.run(p2.getId(), false);
          try {
            p2.waitUntilRunning();
            Thread.sleep(60 * 1000);
            p2.abort();
            // Sleep 5 seconds to ensure checkpoint info is written to note file
            Thread.sleep(5 * 1000);
            assertTrue(p2.getConfig().get("latest_checkpoint_path").toString().contains(checkpointPath), p2.getConfig().toString());
          } catch (InterruptedException e) {
            fail();
          }

          // run it again
          note.run(p0.getId(), true);
          note.run(p1.getId(), true);
          note.run(p2.getId(), false);
          try {
            p2.waitUntilFinished();
          } catch (InterruptedException e) {
            fail();
          }
          assertEquals(Job.Status.FINISHED, p2.getStatus(), p2.getReturn().toString());
          return null;
        });
>>>>>>> 13ca4ea3
    } catch (Exception e) {
      e.printStackTrace();
      throw e;
    } finally {
      if (null != noteId) {
        TestUtils.getInstance(Notebook.class).removeNote(noteId, AuthenticationInfo.ANONYMOUS);
      }
    }
  }

  @Disabled
  @Test
  public void testResumeFromInvalidCheckpoint() throws Exception {

    String noteId = null;
    try {
      // create new note
      noteId = TestUtils.getInstance(Notebook.class).createNote("note2", AuthenticationInfo.ANONYMOUS);

      // run p0 for %flink.conf
      String checkpointPath = Files.createTempDirectory("checkpoint").toAbsolutePath().toString();
<<<<<<< HEAD
      Paragraph p0 = note.addNewParagraph(AuthenticationInfo.ANONYMOUS);
      StringBuilder builder = new StringBuilder("%flink.conf\n");
      builder.append("FLINK_HOME " + flinkHome + "\n");
      builder.append("flink.execution.mode local\n");
      builder.append("state.checkpoints.dir file://" + checkpointPath + "\n");
      builder.append("execution.checkpointing.externalized-checkpoint-retention RETAIN_ON_CANCELLATION");
      p0.setText(builder.toString());
      note.run(p0.getId(), true);
      assertEquals(Job.Status.FINISHED, p0.getStatus());

      // run p1 for creating flink table via scala
      Paragraph p1 = note.addNewParagraph(AuthenticationInfo.ANONYMOUS);
      p1.setText("%flink " + getInitStreamScript(500));
      note.run(p1.getId(), true);
      assertEquals(Job.Status.FINISHED, p0.getStatus());

      // run p2 for flink streaming sql
      Paragraph p2 = note.addNewParagraph(AuthenticationInfo.ANONYMOUS);
      p2.setText("%flink.ssql(type=single, template=<h1>Total: {0}</h1>, resumeFromLatestCheckpoint=true)\n" +
              "select count(1) from log;");
      p2.getConfig().put("latest_checkpoint_path", "file:///invalid_checkpoint");
      note.run(p2.getId(), false);
      p2.waitUntilFinished();
      assertEquals(p2.getReturn().toString(), Job.Status.ERROR, p2.getStatus());
      assertTrue(p2.getReturn().toString(), p2.getReturn().toString().contains("Cannot find checkpoint"));

      p2.setText("%flink.ssql(type=single, template=<h1>Total: {0}</h1>, resumeFromLatestCheckpoint=false)\n" +
              "select count(1) from log;");
      note.run(p2.getId(), false);
      p2.waitUntilFinished();
      assertEquals(p2.getReturn().toString(), Job.Status.FINISHED, p2.getStatus());
=======
      TestUtils.getInstance(Notebook.class).processNote(noteId,
        note -> {
          Paragraph p0 = note.addNewParagraph(AuthenticationInfo.ANONYMOUS);
          StringBuilder builder = new StringBuilder("%flink.conf\n");
          builder.append("FLINK_HOME " + flinkHome + "\n");
          builder.append("flink.execution.mode local\n");
          builder.append("state.checkpoints.dir file://" + checkpointPath + "\n");
          builder.append("execution.checkpointing.externalized-checkpoint-retention RETAIN_ON_CANCELLATION");
          p0.setText(builder.toString());
          note.run(p0.getId(), true);
          assertEquals(Job.Status.FINISHED, p0.getStatus());

          // run p1 for creating flink table via scala
          Paragraph p1 = note.addNewParagraph(AuthenticationInfo.ANONYMOUS);
          p1.setText("%flink " + getInitStreamScript(500));
          note.run(p1.getId(), true);
          assertEquals(Job.Status.FINISHED, p0.getStatus());

          // run p2 for flink streaming sql
          Paragraph p2 = note.addNewParagraph(AuthenticationInfo.ANONYMOUS);
          p2.setText("%flink.ssql(type=single, template=<h1>Total: {0}</h1>, resumeFromLatestCheckpoint=true)\n" +
                  "select count(1) from log;");
          p2.getConfig().put("latest_checkpoint_path", "file:///invalid_checkpoint");
          note.run(p2.getId(), false);
          try {
            p2.waitUntilFinished();
          } catch (InterruptedException e) {
            fail();
          }
          assertEquals(Job.Status.ERROR, p2.getStatus(), p2.getReturn().toString());
          assertTrue(p2.getReturn().toString().contains("Cannot find checkpoint"), p2.getReturn().toString());

          p2.setText("%flink.ssql(type=single, template=<h1>Total: {0}</h1>, resumeFromLatestCheckpoint=false)\n" +
                  "select count(1) from log;");
          note.run(p2.getId(), false);
          try {
            p2.waitUntilFinished();
          } catch (InterruptedException e) {
            fail();
          }
          assertEquals(Job.Status.FINISHED, p2.getStatus(), p2.getReturn().toString());
          return null;
        });

>>>>>>> 13ca4ea3
    } catch (Exception e) {
      e.printStackTrace();
      throw e;
    } finally {
      if (null != noteId) {
        TestUtils.getInstance(Notebook.class).removeNote(noteId, AuthenticationInfo.ANONYMOUS);
      }
    }
  }

  public static String getInitStreamScript(int sleep_interval) throws IOException {
    return IOUtils.toString(FlinkIntegrationTest.class.getResource("/init_stream.scala"), StandardCharsets.UTF_8)
            .replace("{{sleep_interval}}", sleep_interval + "");
  }
}<|MERGE_RESOLUTION|>--- conflicted
+++ resolved
@@ -26,15 +26,10 @@
 import org.apache.zeppelin.scheduler.Job;
 import org.apache.zeppelin.user.AuthenticationInfo;
 import org.apache.zeppelin.utils.TestUtils;
-<<<<<<< HEAD
-import org.junit.AfterClass;
-import org.junit.BeforeClass;
-=======
 import org.junit.jupiter.api.AfterAll;
 import org.junit.jupiter.api.BeforeAll;
 import org.junit.jupiter.api.Disabled;
 import org.junit.jupiter.api.Test;
->>>>>>> 13ca4ea3
 import org.slf4j.Logger;
 import org.slf4j.LoggerFactory;
 
@@ -83,43 +78,6 @@
 
       // run p0 for %flink.conf
       String checkpointPath = Files.createTempDirectory("checkpoint").toAbsolutePath().toString();
-<<<<<<< HEAD
-      Paragraph p0 = note.addNewParagraph(AuthenticationInfo.ANONYMOUS);
-      StringBuilder builder = new StringBuilder("%flink.conf\n");
-      builder.append("FLINK_HOME " + flinkHome + "\n");
-      builder.append("flink.execution.mode local\n");
-      builder.append("state.checkpoints.dir file://" + checkpointPath + "\n");
-      builder.append("execution.checkpointing.externalized-checkpoint-retention RETAIN_ON_CANCELLATION");
-      p0.setText(builder.toString());
-      note.run(p0.getId(), true);
-      assertEquals(Job.Status.FINISHED, p0.getStatus());
-
-      // run p1 for creating flink table via scala
-      Paragraph p1 = note.addNewParagraph(AuthenticationInfo.ANONYMOUS);
-      p1.setText("%flink " + getInitStreamScript(2000));
-      note.run(p1.getId(), true);
-      assertEquals(Job.Status.FINISHED, p0.getStatus());
-
-      // run p2 for flink streaming sql
-      Paragraph p2 = note.addNewParagraph(AuthenticationInfo.ANONYMOUS);
-      p2.setText("%flink.ssql(type=single, template=<h1>Total: {0}</h1>, resumeFromLatestCheckpoint=true)\n" +
-              "select count(1) from log;");
-      note.run(p2.getId(), false);
-      p2.waitUntilRunning();
-
-      Thread.sleep(30 * 1000);
-      TestUtils.getInstance(Notebook.class).getInterpreterSettingManager()
-              .getInterpreterSettingByName("flink").close();
-      assertTrue(p2.getConfig().toString(), p2.getConfig().get("latest_checkpoint_path").toString().contains(checkpointPath));
-
-      // run it again
-      note.run(p0.getId(), true);
-      note.run(p1.getId(), true);
-      note.run(p2.getId(), false);
-      p2.waitUntilFinished();
-      assertEquals(p2.getReturn().toString(), Job.Status.FINISHED, p2.getStatus());
-
-=======
       TestUtils.getInstance(Notebook.class).processNote(noteId,
         note -> {
           Paragraph p0 = note.addNewParagraph(AuthenticationInfo.ANONYMOUS);
@@ -166,7 +124,6 @@
           assertEquals(Job.Status.FINISHED, p2.getStatus(), p2.getReturn().toString());
           return null;
         });
->>>>>>> 13ca4ea3
     } catch (Exception e) {
       e.printStackTrace();
       throw e;
@@ -188,39 +145,6 @@
 
       // run p0 for %flink.conf
       String checkpointPath = Files.createTempDirectory("checkpoint").toAbsolutePath().toString();
-<<<<<<< HEAD
-      Paragraph p0 = note.addNewParagraph(AuthenticationInfo.ANONYMOUS);
-      StringBuilder builder = new StringBuilder("%flink.conf\n");
-      builder.append("FLINK_HOME " + flinkHome + "\n");
-      builder.append("flink.execution.mode local\n");
-      builder.append("state.checkpoints.dir file://" + checkpointPath + "\n");
-      builder.append("execution.checkpointing.externalized-checkpoint-retention RETAIN_ON_CANCELLATION");
-      p0.setText(builder.toString());
-      note.run(p0.getId(), true);
-      assertEquals(Job.Status.FINISHED, p0.getStatus());
-
-      // run p1 for creating flink table via scala
-      Paragraph p1 = note.addNewParagraph(AuthenticationInfo.ANONYMOUS);
-      p1.setText("%flink " + getInitStreamScript(500));
-      note.run(p1.getId(), true);
-      assertEquals(Job.Status.FINISHED, p0.getStatus());
-
-      // run p2 for flink streaming sql
-      Paragraph p2 = note.addNewParagraph(AuthenticationInfo.ANONYMOUS);
-      p2.setText("%flink.ssql(type=single, template=<h1>Total: {0}</h1>, resumeFromLatestCheckpoint=true)\n" +
-              "select count(1) from log;");
-      p2.getConfig().put("latest_checkpoint_path", "file:///invalid_checkpoint");
-      note.run(p2.getId(), false);
-      p2.waitUntilFinished();
-      assertEquals(p2.getReturn().toString(), Job.Status.ERROR, p2.getStatus());
-      assertTrue(p2.getReturn().toString(), p2.getReturn().toString().contains("Cannot find checkpoint"));
-
-      p2.setText("%flink.ssql(type=single, template=<h1>Total: {0}</h1>, resumeFromLatestCheckpoint=false)\n" +
-              "select count(1) from log;");
-      note.run(p2.getId(), false);
-      p2.waitUntilFinished();
-      assertEquals(p2.getReturn().toString(), Job.Status.FINISHED, p2.getStatus());
-=======
       TestUtils.getInstance(Notebook.class).processNote(noteId,
         note -> {
           Paragraph p0 = note.addNewParagraph(AuthenticationInfo.ANONYMOUS);
@@ -265,7 +189,6 @@
           return null;
         });
 
->>>>>>> 13ca4ea3
     } catch (Exception e) {
       e.printStackTrace();
       throw e;
