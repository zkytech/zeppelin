--- conflicted
+++ resolved
@@ -23,20 +23,11 @@
   <parent>
     <artifactId>zeppelin</artifactId>
     <groupId>org.apache.zeppelin</groupId>
-<<<<<<< HEAD
-    <version>0.10.1</version>
-    <relativePath>..</relativePath>
-  </parent>
-
-  <artifactId>zeppelin-interpreter-integration</artifactId>
-  <version>0.10.1</version>
-=======
     <version>0.11.0-SNAPSHOT</version>
   </parent>
 
   <artifactId>zeppelin-interpreter-integration</artifactId>
   <version>0.11.0-SNAPSHOT</version>
->>>>>>> 13ca4ea3
   <packaging>jar</packaging>
   <name>Zeppelin: Interpreter Integration Test</name>
 
