--- conflicted
+++ resolved
@@ -593,11 +593,7 @@
       }
       user = this.getProperty("zeppelin.livy.defaultUser");
       CreateSessionRequest request = new CreateSessionRequest(kind,
-<<<<<<< HEAD
-                user == null || user.equals("anonymous") ? null : user, conf);
-=======
           user == null || user.equals("anonymous") ? null : user, conf, params);
->>>>>>> 13ca4ea3
       SessionInfo sessionInfo = SessionInfo.fromJson(
           callRestAPI("/sessions", "POST", request.toJson()));
       LOGGER.info(format("##### username :%s", user));
