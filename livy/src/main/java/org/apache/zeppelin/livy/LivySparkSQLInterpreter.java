--- conflicted
+++ resolved
@@ -27,9 +27,8 @@
 import java.util.*;
 
 import org.apache.commons.lang3.StringUtils;
-<<<<<<< HEAD
 import org.apache.zeppelin.interpreter.*;
-=======
+import org.apache.zeppelin.interpreter.util.SqlSplitter;
 import org.apache.zeppelin.interpreter.InterpreterContext;
 import org.apache.zeppelin.interpreter.InterpreterException;
 import org.apache.zeppelin.interpreter.InterpreterOutput;
@@ -37,7 +36,6 @@
 import org.apache.zeppelin.interpreter.InterpreterResultMessage;
 import org.apache.zeppelin.interpreter.InterpreterUtils;
 import org.apache.zeppelin.interpreter.ResultMessages;
->>>>>>> 13ca4ea3
 import org.apache.zeppelin.interpreter.util.SqlSplitter;
 import org.apache.zeppelin.scheduler.Scheduler;
 import org.apache.zeppelin.scheduler.SchedulerFactory;
@@ -62,14 +60,11 @@
   private int maxResult = 1000;
   private boolean truncate = true;
   private SqlSplitter sqlSplitter;
-<<<<<<< HEAD
   static final String DOT = ".";
   private static final char WHITESPACE = ' ';
   private static final char NEWLINE = '\n';
   private static final char TAB = '\t';
   private static final String TABLE_MAGIC_TAG = "%table ";
-=======
->>>>>>> 13ca4ea3
   public LivySparkSQLInterpreter(Properties property) {
     super(property);
     this.maxResult = Integer.parseInt(property.getProperty(ZEPPELIN_LIVY_SPARK_SQL_MAX_RESULT));
@@ -124,20 +119,6 @@
   }
 
   @Override
-<<<<<<< HEAD
-  public InterpreterResult interpret(String line, InterpreterContext context) {
-    String appInfoHtml = "";
-    List<String> sqlQueries = sqlSplitter.splitSql(line);
-    for (String query:sqlQueries) {
-      try {
-        InterpreterResult res = interpret_(query, context);
-        for(InterpreterResultMessage msg: res.message()){
-          if (this.displayAppInfo){
-            if (msg.getData().startsWith("<hr/>Spark Application Id: ")){
-              appInfoHtml = msg.toString();
-              continue;
-            }
-=======
   public InterpreterResult interpret(String text, InterpreterContext context) {
     String appInfoHtml = "";
     List<String> sqlQueries = sqlSplitter.splitSql(text);
@@ -148,36 +129,22 @@
           if (this.displayAppInfo && msg.getData().startsWith("<hr/>Spark Application Id: ")){
             appInfoHtml = msg.toString();
             continue;
->>>>>>> 13ca4ea3
           }
           context.out.write(msg.toString());
           context.out.write("\n");
           context.out.flush();
         }
-<<<<<<< HEAD
-      }catch (Exception e){
-        LOGGER.error(e.getMessage());
-=======
       } catch (Exception e){
->>>>>>> 13ca4ea3
         LOGGER.error(e.toString());
         e.printStackTrace();
       }
     }
 
-<<<<<<< HEAD
-    if(this.displayAppInfo){
-      try {
-        context.out.write(appInfoHtml);
-        context.out.flush();
-      }catch (Exception e){
-=======
     if (this.displayAppInfo){
       try {
         context.out.write(appInfoHtml);
         context.out.flush();
       } catch (Exception e){
->>>>>>> 13ca4ea3
         LOGGER.error(e.getMessage());
         e.printStackTrace();
       }
@@ -186,11 +153,7 @@
     return new InterpreterResult(InterpreterResult.Code.SUCCESS);
   }
 
-<<<<<<< HEAD
-  public InterpreterResult interpret_(String line, InterpreterContext context) {
-=======
   public InterpreterResult interpretSql(String line, InterpreterContext context) {
->>>>>>> 13ca4ea3
     try {
       if (StringUtils.isEmpty(line)) {
         return new InterpreterResult(InterpreterResult.Code.SUCCESS, "");
@@ -242,14 +205,9 @@
             } else {
               rows = parseSQLOutput(message.getData());
             }
-<<<<<<< HEAD
-            if(rows.size() == 0){
-              result2.add(InterpreterResult.Type.TEXT,"success");
-=======
             // ddl statement will result in empty table without header
             if (rows.size() == 0){
               result2.add(InterpreterResult.Type.TEXT, "success");
->>>>>>> 13ca4ea3
               continue;
             }
             result2.add(InterpreterResult.Type.TABLE, StringUtils.join(rows, "\n"));
@@ -279,14 +237,11 @@
 
   protected List<String> parseSQLJsonOutput(String output) {
     List<String> rows = new ArrayList<>();
+
     String[] rowsOutput = output.split("(?<!\\\\)\\n");
-<<<<<<< HEAD
-    if(rowsOutput.length <= 1){
-=======
     if (rowsOutput.length <= 1){
       // message.getData() for DDL statement is only 1 line :
       // "df: org.apache.spark.sql.DataFrame = []"
->>>>>>> 13ca4ea3
       return rows;
     }
     String[] header = rowsOutput[1].split("\t");
