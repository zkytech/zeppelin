--- conflicted
+++ resolved
@@ -23,21 +23,13 @@
   <parent>
     <artifactId>zeppelin-examples</artifactId>
     <groupId>org.apache.zeppelin</groupId>
-<<<<<<< HEAD
-    <version>0.10.1</version>
-=======
     <version>0.11.0-SNAPSHOT</version>
->>>>>>> 13ca4ea3
     <relativePath>..</relativePath>
   </parent>
 
   <artifactId>zeppelin-example-spell-markdown</artifactId>
   <packaging>jar</packaging>
-<<<<<<< HEAD
-  <version>0.10.1</version>
-=======
   <version>0.11.0-SNAPSHOT</version>
->>>>>>> 13ca4ea3
   <name>Zeppelin: Example Spell - Markdown</name>
 
   <dependencies>
