--- conflicted
+++ resolved
@@ -17,11 +17,6 @@
 
 package org.apache.zeppelin.rest;
 
-<<<<<<< HEAD
-import com.google.common.reflect.TypeToken;
-import com.google.gson.Gson;
-=======
->>>>>>> 13ca4ea3
 import java.io.IOException;
 import java.util.Arrays;
 import java.util.HashMap;
@@ -245,62 +240,6 @@
     checkIfUserIsOwner(noteId,
             ownerPermissionError(userAndRoles, authorizationService.getOwners(noteId)));
 
-<<<<<<< HEAD
-    HashMap<String, HashSet<String>> permMap =
-            GSON.fromJson(req, new TypeToken<HashMap<String, HashSet<String>>>() {
-            }.getType());
-    Note note = notebook.getNote(noteId);
-    checkIfNoteIsNotNull(note, noteId);
-
-    HashSet<String> readers = permMap.get("readers");
-    HashSet<String> runners = permMap.get("runners");
-    HashSet<String> owners = permMap.get("owners");
-    HashSet<String> writers = permMap.get("writers");
-
-    LOGGER.info("Set permissions to note: {} with current user:{}, owners:{}, readers:{}, runners:{}, writers:{}",
-            noteId, principal, owners, readers, runners, writers);
-
-    // Set readers, if runners, writers and owners is empty -> set to user requesting the change
-    if (readers != null && !readers.isEmpty()) {
-      if (runners.isEmpty()) {
-        runners = new HashSet<>(Arrays.asList(authenticationService.getPrincipal()));
-      }
-      if (writers.isEmpty()) {
-        writers = new HashSet<>(Arrays.asList(authenticationService.getPrincipal()));
-      }
-      if (owners.isEmpty()) {
-        owners = new HashSet<>(Arrays.asList(authenticationService.getPrincipal()));
-      }
-    }
-    // Set runners, if writers and owners is empty -> set to user requesting the change
-    if (runners != null && !runners.isEmpty()) {
-      if (writers.isEmpty()) {
-        writers = new HashSet<>(Arrays.asList(authenticationService.getPrincipal()));
-      }
-      if (owners.isEmpty()) {
-        owners = new HashSet<>(Arrays.asList(authenticationService.getPrincipal()));
-      }
-    }
-    // Set writers, if owners is empty -> set to user requesting the change
-    if (writers != null && !writers.isEmpty()) {
-      if (owners.isEmpty()) {
-        owners = new HashSet<>(Arrays.asList(authenticationService.getPrincipal()));
-      }
-    }
-
-    authorizationService.setReaders(noteId, readers);
-    authorizationService.setRunners(noteId, runners);
-    authorizationService.setWriters(noteId, writers);
-    authorizationService.setOwners(noteId, owners);
-    LOGGER.debug("After set permissions {} {} {} {}", authorizationService.getOwners(noteId),
-            authorizationService.getReaders(noteId), authorizationService.getRunners(noteId),
-            authorizationService.getWriters(noteId));
-    AuthenticationInfo subject = new AuthenticationInfo(authenticationService.getPrincipal());
-    authorizationService.saveNoteAuth(noteId, subject);
-    notebookServer.broadcastNote(note);
-    notebookServer.broadcastNoteList(subject, userAndRoles);
-    return new JsonResponse<>(Status.OK).build();
-=======
     PermissionRequest permMap = GSON.fromJson(req, PermissionRequest.class);
     return notebook.processNote(noteId,
       note -> {
@@ -354,7 +293,6 @@
         notebookServer.broadcastNoteList(subject, userAndRoles);
         return new JsonResponse<>(Status.OK).build();
       });
->>>>>>> 13ca4ea3
   }
 
   /**
