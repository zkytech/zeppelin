/*
 * Licensed to the Apache Software Foundation (ASF) under one or more
 * contributor license agreements.  See the NOTICE file distributed with
 * this work for additional information regarding copyright ownership.
 * The ASF licenses this file to You under the Apache License, Version 2.0
 * (the "License"); you may not use this file except in compliance with
 * the License.  You may obtain a copy of the License at
 *
 *    http://www.apache.org/licenses/LICENSE-2.0
 *
 * Unless required by applicable law or agreed to in writing, software
 * distributed under the License is distributed on an "AS IS" BASIS,
 * WITHOUT WARRANTIES OR CONDITIONS OF ANY KIND, either express or implied.
 * See the License for the specific language governing permissions and
 * limitations under the License.
 */

package org.apache.zeppelin.rest;

<<<<<<< HEAD
import com.google.gson.Gson;
import com.google.gson.reflect.TypeToken;
=======
>>>>>>> 13ca4ea3
import java.io.IOException;
import javax.inject.Inject;
import javax.inject.Singleton;
import javax.ws.rs.DELETE;
import javax.ws.rs.GET;
import javax.ws.rs.PUT;
import javax.ws.rs.Path;
import javax.ws.rs.PathParam;
import javax.ws.rs.Produces;
import javax.ws.rs.core.Response;
import javax.ws.rs.core.Response.Status;

import org.apache.commons.lang3.StringUtils;
<<<<<<< HEAD
=======
import org.apache.zeppelin.rest.message.CredentialRequest;
>>>>>>> 13ca4ea3
import org.apache.zeppelin.server.JsonResponse;
import org.apache.zeppelin.service.AuthenticationService;
import org.apache.zeppelin.user.Credentials;
import org.apache.zeppelin.user.UserCredentials;
import org.apache.zeppelin.user.UsernamePassword;
import org.slf4j.Logger;
import org.slf4j.LoggerFactory;

/** Credential Rest API. */
@Path("/credential")
@Produces("application/json")
@Singleton
public class CredentialRestApi extends AbstractRestApi {
  private static final Logger LOGGER = LoggerFactory.getLogger(CredentialRestApi.class);
  private final Credentials credentials;

  @Inject
  public CredentialRestApi(Credentials credentials, AuthenticationService authenticationService) {
    super(authenticationService);
    this.credentials = credentials;
  }

  /**
   * Put User Credentials REST API.
   *
   * @param message - JSON with entity, username, password.
   * @return JSON with status.OK
   */
  @PUT
  public Response putCredentials(String message) {
<<<<<<< HEAD
    Map<String, String> messageMap =
        gson.fromJson(message, new TypeToken<Map<String, String>>() {}.getType());
    String entity = messageMap.get("entity");
    String username = messageMap.get("username");
    String password = messageMap.get("password");

    if (StringUtils.isEmpty(entity)
        || StringUtils.isEmpty(username)
        || StringUtils.isEmpty(password)) {
=======
    CredentialRequest request = GSON.fromJson(message, CredentialRequest.class);
    if (StringUtils.isAnyBlank(request.getEntity(), request.getUsername(), request.getPassword())) {
>>>>>>> 13ca4ea3
      return new JsonResponse<>(Status.BAD_REQUEST).build();
    }

    String user = authenticationService.getPrincipal();
    LOGGER.info("Update credentials for user {} entity {}", user, request.getEntity());
    UserCredentials uc;
    try {
      uc = credentials.getUserCredentials(user);
      uc.putUsernamePassword(request.getEntity(), new UsernamePassword(request.getUsername(), request.getPassword()));
      credentials.putUserCredentials(user, uc);
      return new JsonResponse<>(Status.OK).build();
    } catch (IOException e) {
      LOGGER.error(e.getMessage(), e);
      return new JsonResponse<>(Status.INTERNAL_SERVER_ERROR).build();
    }
  }

  /**
   * Get User Credentials list REST API.
   *
   * @return JSON with status.OK
   */
  @GET
  public Response getCredentials() {
    String user = authenticationService.getPrincipal();
    LOGGER.info("getCredentials for user {} ", user);
    UserCredentials uc;
    try {
      uc = credentials.getUserCredentials(user);
      return new JsonResponse<>(Status.OK, uc).build();
    } catch (IOException e) {
      LOGGER.error(e.getMessage(), e);
      return new JsonResponse<>(Status.INTERNAL_SERVER_ERROR).build();
    }
  }

  /**
   * Remove User Credentials REST API.
   *
   * @return JSON with status.OK
   */
  @DELETE
  public Response removeCredentials() {
    String user = authenticationService.getPrincipal();
    LOGGER.info("removeCredentials for user {} ", user);
    UserCredentials uc;
    try {
      uc = credentials.removeUserCredentials(user);
      if (uc == null) {
        return new JsonResponse<>(Status.NOT_FOUND).build();
      }
      return new JsonResponse<>(Status.OK).build();
    } catch (IOException e) {
      LOGGER.error(e.getMessage(), e);
      return new JsonResponse<>(Status.INTERNAL_SERVER_ERROR).build();
    }
  }

  /**
   * Remove Entity of User Credential entity REST API.
   *
   * @param
   * @return JSON with status.OK
   */
  @DELETE
  @Path("{entity}")
  public Response removeCredentialEntity(@PathParam("entity") String entity) {
    String user = authenticationService.getPrincipal();
    LOGGER.info("removeCredentialEntity for user {} entity {}", user, entity);
    try {
      if (!credentials.removeCredentialEntity(user, entity)) {
        return new JsonResponse<>(Status.NOT_FOUND).build();
      }
      return new JsonResponse<>(Status.OK).build();
    } catch (IOException e) {
      LOGGER.error(e.getMessage(), e);
      return new JsonResponse<>(Status.INTERNAL_SERVER_ERROR).build();
    }
  }
}<|MERGE_RESOLUTION|>--- conflicted
+++ resolved
@@ -17,11 +17,6 @@
 
 package org.apache.zeppelin.rest;
 
-<<<<<<< HEAD
-import com.google.gson.Gson;
-import com.google.gson.reflect.TypeToken;
-=======
->>>>>>> 13ca4ea3
 import java.io.IOException;
 import javax.inject.Inject;
 import javax.inject.Singleton;
@@ -35,10 +30,7 @@
 import javax.ws.rs.core.Response.Status;
 
 import org.apache.commons.lang3.StringUtils;
-<<<<<<< HEAD
-=======
 import org.apache.zeppelin.rest.message.CredentialRequest;
->>>>>>> 13ca4ea3
 import org.apache.zeppelin.server.JsonResponse;
 import org.apache.zeppelin.service.AuthenticationService;
 import org.apache.zeppelin.user.Credentials;
@@ -69,20 +61,8 @@
    */
   @PUT
   public Response putCredentials(String message) {
-<<<<<<< HEAD
-    Map<String, String> messageMap =
-        gson.fromJson(message, new TypeToken<Map<String, String>>() {}.getType());
-    String entity = messageMap.get("entity");
-    String username = messageMap.get("username");
-    String password = messageMap.get("password");
-
-    if (StringUtils.isEmpty(entity)
-        || StringUtils.isEmpty(username)
-        || StringUtils.isEmpty(password)) {
-=======
     CredentialRequest request = GSON.fromJson(message, CredentialRequest.class);
     if (StringUtils.isAnyBlank(request.getEntity(), request.getUsername(), request.getPassword())) {
->>>>>>> 13ca4ea3
       return new JsonResponse<>(Status.BAD_REQUEST).build();
     }
 
