--- conflicted
+++ resolved
@@ -23,11 +23,7 @@
   <parent>
     <artifactId>zeppelin-interpreter-parent</artifactId>
     <groupId>org.apache.zeppelin</groupId>
-<<<<<<< HEAD
-    <version>0.10.1</version>
-=======
     <version>0.11.0-SNAPSHOT</version>
->>>>>>> 13ca4ea3
     <relativePath>../zeppelin-interpreter-parent/pom.xml</relativePath>
   </parent>
 
@@ -135,18 +131,8 @@
 
     <plugins>
       <plugin>
-<<<<<<< HEAD
-        <groupId>org.xolstice.maven.plugins</groupId>
-        <artifactId>protobuf-maven-plugin</artifactId>
-        <configuration>
-          <protocArtifact>com.google.protobuf:protoc:${protoc.version}:exe:${os.detected.classifier}</protocArtifact>
-          <pluginId>grpc-java</pluginId>
-          <pluginArtifact>io.grpc:protoc-gen-grpc-java:${grpc.version}:exe:${os.detected.classifier}</pluginArtifact>
-        </configuration>
-=======
         <groupId>com.github.os72</groupId>
         <artifactId>protoc-jar-maven-plugin</artifactId>
->>>>>>> 13ca4ea3
         <executions>
           <execution>
             <phase>generate-sources</phase>
