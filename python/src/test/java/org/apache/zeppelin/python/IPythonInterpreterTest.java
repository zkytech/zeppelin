/*
 * Licensed to the Apache Software Foundation (ASF) under one or more
 * contributor license agreements.  See the NOTICE file distributed with
 * this work for additional information regarding copyright ownership.
 * The ASF licenses this file to You under the Apache License, Version 2.0
 * (the "License"); you may not use this file except in compliance with
 * the License.  You may obtain a copy of the License at
 *
 *    http://www.apache.org/licenses/LICENSE-2.0
 *
 * Unless required by applicable law or agreed to in writing, software
 * distributed under the License is distributed on an "AS IS" BASIS,
 * WITHOUT WARRANTIES OR CONDITIONS OF ANY KIND, either express or implied.
 * See the License for the specific language governing permissions and
 * limitations under the License.
 */

package org.apache.zeppelin.python;

import net.jodah.concurrentunit.Waiter;
import org.apache.commons.lang3.exception.ExceptionUtils;
import org.apache.zeppelin.interpreter.Interpreter;
import org.apache.zeppelin.interpreter.InterpreterContext;
import org.apache.zeppelin.interpreter.InterpreterException;
import org.apache.zeppelin.interpreter.InterpreterGroup;
import org.apache.zeppelin.interpreter.InterpreterResult;
import org.apache.zeppelin.interpreter.InterpreterResult.Code;
import org.apache.zeppelin.interpreter.InterpreterResultMessage;
import org.apache.zeppelin.interpreter.LazyOpenInterpreter;
import org.apache.zeppelin.interpreter.thrift.InterpreterCompletion;
<<<<<<< HEAD
import org.junit.Test;
import org.slf4j.Logger;
import org.slf4j.LoggerFactory;
=======
import org.junit.jupiter.api.AfterEach;
import org.junit.jupiter.api.BeforeEach;
import org.junit.jupiter.api.Test;
import org.slf4j.Logger;
import org.slf4j.LoggerFactory;

import static org.junit.jupiter.api.Assertions.assertEquals;
import static org.junit.jupiter.api.Assertions.assertTrue;
import static org.junit.jupiter.api.Assertions.fail;
>>>>>>> 13ca4ea3

import java.io.IOException;
import java.util.ArrayList;
import java.util.List;
import java.util.Properties;
import java.util.concurrent.Callable;
import java.util.concurrent.ExecutionException;
import java.util.concurrent.ExecutorService;
import java.util.concurrent.Executors;
import java.util.concurrent.FutureTask;
import java.util.concurrent.TimeUnit;
import java.util.concurrent.TimeoutException;

/**
 * This test class is also used in spark interpreter module
 *
 * @author pdallig
 */
@SuppressWarnings("java:S5786")
public class IPythonInterpreterTest extends BasePythonInterpreterTest {

  private static final Logger LOGGER = LoggerFactory.getLogger(IPythonInterpreterTest.class);

  protected boolean enableBokehTest = true;

  private static final Logger LOGGER = LoggerFactory.getLogger(IPythonInterpreterTest.class);

  protected boolean enableBokehTest = true;

  protected Properties initIntpProperties() {
    Properties properties = new Properties();
    properties.setProperty("zeppelin.python.maxResult", "3");
    properties.setProperty("zeppelin.python.gatewayserver_address", "127.0.0.1");
    return properties;
  }

  protected void startInterpreter(Properties properties) throws InterpreterException {
    interpreter = new LazyOpenInterpreter(new IPythonInterpreter(properties));
    intpGroup = new InterpreterGroup();
    intpGroup.put("session_1", new ArrayList<Interpreter>());
    intpGroup.get("session_1").add(interpreter);
    interpreter.setInterpreterGroup(intpGroup);

    interpreter.open();
  }

  @Override
  @BeforeEach
  public void setUp() throws InterpreterException {
    Properties properties = initIntpProperties();
    startInterpreter(properties);

    InterpreterContext context = getInterpreterContext();
    InterpreterResult result = interpreter.interpret("import sys\nsys.version_info.major", context);
    assertEquals(InterpreterResult.Code.SUCCESS, result.code());
    try {
      List<InterpreterResultMessage> messages = context.out.toInterpreterResultMessage();
      if (messages.get(0).getData().equals("2")) {
        isPython2 = true;
      } else {
        isPython2 = false;
      }
    } catch (IOException e) {
      throw new InterpreterException(e);
    }
  }

  @Override
  @AfterEach
  public void tearDown() throws InterpreterException {
    intpGroup.close();
  }

  @Override
  public void testCodeCompletion() throws InterpreterException, IOException, InterruptedException {
    // only ipython can do this kind of code completion. native Python don't support this,
    // it requires you define a variable first in another interpret method.
    // TODO(zjffdu) enable after we upgrade miniconda
    // InterpreterContext context = getInterpreterContext();
    // String st = "a='hello'\na.";
    // List<InterpreterCompletion> completions = interpreter.completion(st, st.length(),
    // context);
    // assertTrue(completions.size() > 0);

    super.testCodeCompletion();
  }

  @Test
  void testIpythonKernelCrash_shouldNotHangExecution()
      throws InterpreterException, IOException {
    // The goal of this test is to ensure that we handle case when the kernel die.
    // In order to do so, we will kill the kernel process from the python code.
    // A real example of that could be a out of memory by the code we execute.
    String codeDep = "!pip install psutil";
    String codeFindPID = "from os import getpid\n"
        + "import psutil\n"
        + "pids = psutil.pids()\n"
        + "my_pid = getpid()\n"
        + "pidToKill = []\n"
        + "for pid in pids:\n"
        + "    try:\n"
        + "        p = psutil.Process(pid)\n"
        + "        cmd = p.cmdline()\n"
        + "        for arg in cmd:\n"
        + "            if arg.count('ipykernel'):\n"
        + "                pidToKill.append(pid)\n"
        + "    except:\n"
        + "        continue\n"
        + "len(pidToKill)";
    String codeKillKernel = "from os import kill\n"
        + "import signal\n"
        + "for pid in pidToKill:\n"
        + "    kill(pid, signal.SIGKILL)";
    InterpreterContext context = getInterpreterContext();
    InterpreterResult result = interpreter.interpret(codeDep, context);
    assertEquals(InterpreterResult.Code.SUCCESS, result.code());
    context = getInterpreterContext();
    result = interpreter.interpret(codeFindPID, context);
    assertEquals(Code.SUCCESS, result.code());
    InterpreterResultMessage output = context.out.toInterpreterResultMessage().get(0);
    int numberOfPID = Integer.parseInt(output.getData());
    assertTrue(numberOfPID > 0);
    context = getInterpreterContext();
    result = interpreter.interpret(codeKillKernel, context);
    assertEquals(Code.ERROR, result.code());
    output = context.out.toInterpreterResultMessage().get(0);
    assertTrue(output.getData().contains("Ipython kernel has been stopped. Please check logs. "
        + "It might be because of an out of memory issue."), output.getData());
  }

  @Test
  void testIPythonAdvancedFeatures()
      throws InterpreterException, InterruptedException, IOException {
    // ipython help
    InterpreterContext context = getInterpreterContext();
    InterpreterResult result = interpreter.interpret("range?", context);
    assertEquals(InterpreterResult.Code.SUCCESS, result.code());
    List<InterpreterResultMessage> interpreterResultMessages =
        context.out.toInterpreterResultMessage();
    assertTrue(interpreterResultMessages.get(0).getData().contains("range(stop)"));

    // timeit
    context = getInterpreterContext();
    result = interpreter.interpret("%timeit range(100)", context);
    assertEquals(InterpreterResult.Code.SUCCESS, result.code());
    interpreterResultMessages = context.out.toInterpreterResultMessage();
    assertTrue(interpreterResultMessages.get(0).getData().contains("loops"));

    // cancel
    final InterpreterContext context2 = getInterpreterContext();
    new Thread() {
      @Override
      public void run() {
        try {
          Thread.sleep(1000);
        } catch (InterruptedException e) {
          e.printStackTrace();
        }
        try {
          interpreter.cancel(context2);
        } catch (InterpreterException e) {
          e.printStackTrace();
        }
      }
    }.start();
    result = interpreter.interpret("import time\ntime.sleep(10)", context2);
    assertEquals(InterpreterResult.Code.ERROR, result.code());
    interpreterResultMessages = context2.out.toInterpreterResultMessage();
    assertTrue(interpreterResultMessages.get(0).getData().contains("KeyboardInterrupt"));
  }

  @Test
  void testIPythonPlotting() throws InterpreterException, InterruptedException, IOException {
    // matplotlib
    InterpreterContext context = getInterpreterContext();
    InterpreterResult result = interpreter.interpret("%matplotlib inline\n" +
        "import matplotlib.pyplot as plt\ndata=[1,1,2,3,4]\nplt.figure()\nplt.plot(data)", context);
    assertEquals(InterpreterResult.Code.SUCCESS, result.code());
    List<InterpreterResultMessage> interpreterResultMessages =
        context.out.toInterpreterResultMessage();
    // the order of IMAGE and TEXT is not determined
    // check there must be one IMAGE output
    boolean hasImageOutput = false;
    boolean hasLineText = false;
    for (InterpreterResultMessage msg : interpreterResultMessages) {
      if (msg.getType() == InterpreterResult.Type.IMG) {
        hasImageOutput = true;
      }
      if (msg.getType() == InterpreterResult.Type.TEXT
          && msg.getData().contains("matplotlib.lines.Line2D")) {
        hasLineText = true;
      }
    }
    assertTrue(hasImageOutput, "No Image Output");
    assertTrue(hasLineText, "No Line Text");

    if (!enableBokehTest) {
      LOGGER.info("Bokeh test is skipped");
      return;
    }

    if (!enableBokehTest) {
      LOGGER.info("Bokeh test is skipped");
      return;
    }

    // bokeh
    // bokeh initialization
    context = getInterpreterContext();
    result = interpreter.interpret("from bokeh.io import output_notebook, show\n" +
        "from bokeh.plotting import figure\n" +
        "output_notebook()", context);
<<<<<<< HEAD
    assertEquals(context.out.toString(), InterpreterResult.Code.SUCCESS, result.code());
=======
    assertEquals(InterpreterResult.Code.SUCCESS, result.code(), context.out.toString());
>>>>>>> 13ca4ea3
    interpreterResultMessages = context.out.toInterpreterResultMessage();

    if (interpreterResultMessages.size() == 3) {
      // the first InterpreterResultMessage is empty text for python3 or spark 1.6
      assertEquals(3, interpreterResultMessages.size());
      assertEquals(InterpreterResult.Type.HTML, interpreterResultMessages.get(1).getType());
      assertTrue(interpreterResultMessages.get(1).getData().contains("Loading BokehJS"));
      assertEquals(InterpreterResult.Type.HTML, interpreterResultMessages.get(2).getType());
      assertTrue(interpreterResultMessages.get(2).getData().contains("BokehJS is being loaded"));
    } else {
      // the size of interpreterResultMessage is 3 in other cases
      assertEquals(2, interpreterResultMessages.size());
      assertEquals(InterpreterResult.Type.HTML, interpreterResultMessages.get(0).getType());
      assertTrue(interpreterResultMessages.get(0).getData().contains("Loading BokehJS"));
      assertEquals(InterpreterResult.Type.HTML, interpreterResultMessages.get(1).getType());
      assertTrue(interpreterResultMessages.get(1).getData().contains("BokehJS is being loaded"));
    }

    // bokeh plotting
    context = getInterpreterContext();
    result = interpreter.interpret("from bokeh.plotting import figure, output_file, show\n" +
        "x = [1, 2, 3, 4, 5]\n" +
        "y = [6, 7, 2, 4, 5]\n" +
        "p = figure(title=\"simple line example\", x_axis_label='x', y_axis_label='y')\n" +
        "p.line(x, y, legend=\"Temp.\", line_width=2)\n" +
        "show(p)", context);
    assertEquals(InterpreterResult.Code.SUCCESS, result.code(),
        context.out.toInterpreterResultMessage().toString());
    interpreterResultMessages = context.out.toInterpreterResultMessage();
    if (interpreterResultMessages.size() == 3) {
      // the first InterpreterResultMessage is empty text for python3 or spark 1.6
      assertEquals(3, interpreterResultMessages.size());
      assertEquals(InterpreterResult.Type.HTML, interpreterResultMessages.get(1).getType());
      assertEquals(InterpreterResult.Type.HTML, interpreterResultMessages.get(2).getType());
      // docs_json is the source data of plotting which bokeh would use to render the plotting.
      assertTrue(interpreterResultMessages.get(2).getData().contains("docs_json"));
    } else {
      // the size of interpreterResultMessage is 3 in other cases
      assertEquals(2, interpreterResultMessages.size());
      assertEquals(InterpreterResult.Type.HTML, interpreterResultMessages.get(0).getType());
      assertEquals(InterpreterResult.Type.HTML, interpreterResultMessages.get(1).getType());
      // docs_json is the source data of plotting which bokeh would use to render the plotting.
      assertTrue(interpreterResultMessages.get(1).getData().contains("docs_json"));
    }

    // TODO(zjffdu) ggplot is broken https://github.com/yhat/ggpy/issues/662
    // ggplot
    // context = getInterpreterContext();
    // result = interpreter.interpret("from ggplot import *\n" +
    // "ggplot(diamonds, aes(x='price', fill='cut')) +\\\n" +
    // " geom_density(alpha=0.25) +\\\n" +
    // " facet_wrap(\"clarity\")", context);
    // assertEquals(InterpreterResult.Code.SUCCESS, result.code());
    // interpreterResultMessages = context.out.toInterpreterResultMessage();
    // // the order of IMAGE and TEXT is not determined
    // // check there must be one IMAGE output
    // hasImageOutput = false;
    // for (InterpreterResultMessage msg : interpreterResultMessages) {
    // if (msg.getType() == InterpreterResult.Type.IMG) {
    // hasImageOutput = true;
    // }
    // }
    // assertTrue("No Image Output", hasImageOutput);

    // hvplot
    context = getInterpreterContext();
    result = interpreter.interpret(
<<<<<<< HEAD
        "import pandas as pd, numpy as np\n" +
        "idx = pd.date_range('1/1/2000', periods=1000)\n" +
        "df = pd.DataFrame(np.random.randn(1000, 4), index=idx, columns=list('ABCD')).cumsum()\n" +
        "import hvplot.pandas\n" +
        "df.hvplot()", context);
    assertEquals(context.out.toInterpreterResultMessage().get(0).getData(),
            InterpreterResult.Code.SUCCESS, result.code());
    interpreterResultMessages = context.out.toInterpreterResultMessage();

    assertEquals(interpreterResultMessages.size() + ":" + context.out.toString(),
            3, interpreterResultMessages.size());
    // the first message is the warning text message.
    assertEquals(InterpreterResult.Type.HTML, interpreterResultMessages.get(0).getType());
    assertEquals(InterpreterResult.Type.HTML, interpreterResultMessages.get(1).getType());
    assertEquals(InterpreterResult.Type.HTML, interpreterResultMessages.get(2).getType());
    // docs_json is the source data of plotting which bokeh would use to render the plotting.
    assertTrue(interpreterResultMessages.get(2).getData().contains("docs_json"));
=======
        "import pandas as pd, numpy as np\n"
            + "idx = pd.date_range('1/1/2000', periods=1000)\n"
            + "df = pd.DataFrame(np.random.randn(1000, 4),"
            + " index=idx, columns=list('ABCD')).cumsum()\n"
            + "import hvplot.pandas\n"
            + "df.hvplot()",
        context);
    assertEquals(InterpreterResult.Code.SUCCESS, result.code(),
        context.out.toInterpreterResultMessage().get(0).getData());
    // docs_json is the source data of plotting which bokeh would use to render the plotting.
    assertTrue(context.out.toString().contains("docs_json"), context.out.toString());
>>>>>>> 13ca4ea3
  }

  // TODO(zjffdu) Enable it after new altair is released with this PR.
  // https://github.com/altair-viz/altair/pull/1620
  // @Test
  public void testHtmlOutput() throws InterpreterException, IOException {
    // html output
    InterpreterContext context = getInterpreterContext();
    InterpreterResult result = interpreter.interpret(
        "        import altair as alt\n" +
            "        print(alt.renderers.active)\n" +
            "        alt.renderers.enable(\"colab\")\n" +
            "        import altair as alt\n" +
            "        # load a simple dataset as a pandas DataFrame\n" +
            "        from vega_datasets import data\n" +
            "        cars = data.cars()\n" +
            "        \n" +
            "        alt.Chart(cars).mark_point().encode(\n" +
            "            x='Horsepower',\n" +
            "            y='Miles_per_Gallon',\n" +
            "            color='Origin',\n" +
            "        ).interactive()",
        context);
    assertEquals(InterpreterResult.Code.SUCCESS, result.code());
    assertEquals(2, context.out.size());
    assertEquals(InterpreterResult.Type.TEXT,
        context.out.toInterpreterResultMessage().get(0).getType());
    assertEquals(InterpreterResult.Type.HTML,
        context.out.toInterpreterResultMessage().get(1).getType());
  }

  @Test
  void testIpython_shouldNotHang_whenCallingAutoCompleteAndInterpretConcurrently()
      throws InterpreterException,
      InterruptedException, TimeoutException, ExecutionException {
    tearDown();
    Properties properties = initIntpProperties();
    startInterpreter(properties);
    final String code = "import time\n"
        + "print(1)\n"
        + "time.sleep(10)\n"
        + "print(2)";
    final String base = "time.";

    // The goal of this test is to ensure that concurrent interpret and complete
    // will not make execute hang forever.
    ExecutorService pool = Executors.newFixedThreadPool(2);
    FutureTask<InterpreterResult> interpretFuture =
        new FutureTask<>(new Callable<InterpreterResult>() {
          @Override
          public InterpreterResult call() throws Exception {
            return interpreter.interpret(code, getInterpreterContext());
          }
        });
    FutureTask<List<InterpreterCompletion>> completionFuture =
        new FutureTask<>(new Callable<List<InterpreterCompletion>>() {
          @Override
          public List<InterpreterCompletion> call() throws Exception {
            return interpreter.completion(base, base.length(), getInterpreterContext());
          }
        });

    pool.execute(interpretFuture);
    // we sleep to ensure that the paragraph is running
    Thread.sleep(3000);
    pool.execute(completionFuture);

    // We ensure that running and auto completion are not hanging.
    InterpreterResult res = interpretFuture.get(20000, TimeUnit.MILLISECONDS);
    List<InterpreterCompletion> autoRes = completionFuture.get(3000, TimeUnit.MILLISECONDS);
    assertEquals("SUCCESS", res.code().name());
    assertTrue(autoRes.size() > 0);
  }

  @Test
  void testGrpcFrameSize() throws InterpreterException, IOException {
    tearDown();

    Properties properties = initIntpProperties();
    properties.setProperty("zeppelin.jupyter.kernel.grpc.message_size", "4000");

    startInterpreter(properties);

    // to make this test can run under both python2 and python3
    InterpreterResult result =
        interpreter.interpret("from __future__ import print_function", getInterpreterContext());
    assertEquals(InterpreterResult.Code.SUCCESS, result.code());

    InterpreterContext context = getInterpreterContext();
    result = interpreter.interpret("print('1'*4000)", context);
    assertEquals(InterpreterResult.Code.ERROR, result.code());
    List<InterpreterResultMessage> interpreterResultMessages =
        context.out.toInterpreterResultMessage();
    assertEquals(1, interpreterResultMessages.size());
    assertTrue(interpreterResultMessages.get(0).getData().contains("exceeds maximum size 4000"));

    // next call continue work
    result = interpreter.interpret("print(1)", context);
    assertEquals(InterpreterResult.Code.SUCCESS, result.code());

    tearDown();

    // increase framesize to make it work
    properties.setProperty("zeppelin.ipython.grpc.message_size", "5000");
    startInterpreter(properties);
    // to make this test can run under both python2 and python3
    result =
        interpreter.interpret("from __future__ import print_function", getInterpreterContext());
    assertEquals(InterpreterResult.Code.SUCCESS, result.code());

    context = getInterpreterContext();
    result = interpreter.interpret("print('1'*3000)", context);
    assertEquals(InterpreterResult.Code.SUCCESS, result.code());
  }

  @Test
  void testIPythonProcessKilled() throws InterruptedException, TimeoutException {
    final Waiter waiter = new Waiter();
    Thread thread = new Thread() {
      @Override
      public void run() {
        try {
          InterpreterResult result = interpreter.interpret("import time\ntime.sleep(1000)",
              getInterpreterContext());
          waiter.assertEquals(InterpreterResult.Code.ERROR, result.code());
        } catch (InterpreterException e) {
          waiter.fail("Should not throw exception\n" + ExceptionUtils.getStackTrace(e));
        }
        waiter.resume();
      }
    };
    thread.start();
    Thread.sleep(3000);
    IPythonInterpreter iPythonInterpreter =
        (IPythonInterpreter) ((LazyOpenInterpreter) interpreter).getInnerInterpreter();
    iPythonInterpreter.getKernelProcessLauncher().stop();
    waiter.await(3000);
  }

  @Test
  public void testIPythonFailToLaunch() throws InterpreterException {
    tearDown();

    Properties properties = initIntpProperties();
    properties.setProperty("zeppelin.python", "invalid_python");

    try {
      startInterpreter(properties);
      fail("Should not be able to start IPythonInterpreter");
    } catch (InterpreterException e) {
      String exceptionMsg = ExceptionUtils.getStackTrace(e);
      assertTrue(exceptionMsg.contains("No such file or directory"), exceptionMsg);
    }
  }

}<|MERGE_RESOLUTION|>--- conflicted
+++ resolved
@@ -28,11 +28,6 @@
 import org.apache.zeppelin.interpreter.InterpreterResultMessage;
 import org.apache.zeppelin.interpreter.LazyOpenInterpreter;
 import org.apache.zeppelin.interpreter.thrift.InterpreterCompletion;
-<<<<<<< HEAD
-import org.junit.Test;
-import org.slf4j.Logger;
-import org.slf4j.LoggerFactory;
-=======
 import org.junit.jupiter.api.AfterEach;
 import org.junit.jupiter.api.BeforeEach;
 import org.junit.jupiter.api.Test;
@@ -42,7 +37,6 @@
 import static org.junit.jupiter.api.Assertions.assertEquals;
 import static org.junit.jupiter.api.Assertions.assertTrue;
 import static org.junit.jupiter.api.Assertions.fail;
->>>>>>> 13ca4ea3
 
 import java.io.IOException;
 import java.util.ArrayList;
@@ -63,10 +57,6 @@
  */
 @SuppressWarnings("java:S5786")
 public class IPythonInterpreterTest extends BasePythonInterpreterTest {
-
-  private static final Logger LOGGER = LoggerFactory.getLogger(IPythonInterpreterTest.class);
-
-  protected boolean enableBokehTest = true;
 
   private static final Logger LOGGER = LoggerFactory.getLogger(IPythonInterpreterTest.class);
 
@@ -244,22 +234,13 @@
       return;
     }
 
-    if (!enableBokehTest) {
-      LOGGER.info("Bokeh test is skipped");
-      return;
-    }
-
     // bokeh
     // bokeh initialization
     context = getInterpreterContext();
     result = interpreter.interpret("from bokeh.io import output_notebook, show\n" +
         "from bokeh.plotting import figure\n" +
         "output_notebook()", context);
-<<<<<<< HEAD
-    assertEquals(context.out.toString(), InterpreterResult.Code.SUCCESS, result.code());
-=======
     assertEquals(InterpreterResult.Code.SUCCESS, result.code(), context.out.toString());
->>>>>>> 13ca4ea3
     interpreterResultMessages = context.out.toInterpreterResultMessage();
 
     if (interpreterResultMessages.size() == 3) {
@@ -327,25 +308,6 @@
     // hvplot
     context = getInterpreterContext();
     result = interpreter.interpret(
-<<<<<<< HEAD
-        "import pandas as pd, numpy as np\n" +
-        "idx = pd.date_range('1/1/2000', periods=1000)\n" +
-        "df = pd.DataFrame(np.random.randn(1000, 4), index=idx, columns=list('ABCD')).cumsum()\n" +
-        "import hvplot.pandas\n" +
-        "df.hvplot()", context);
-    assertEquals(context.out.toInterpreterResultMessage().get(0).getData(),
-            InterpreterResult.Code.SUCCESS, result.code());
-    interpreterResultMessages = context.out.toInterpreterResultMessage();
-
-    assertEquals(interpreterResultMessages.size() + ":" + context.out.toString(),
-            3, interpreterResultMessages.size());
-    // the first message is the warning text message.
-    assertEquals(InterpreterResult.Type.HTML, interpreterResultMessages.get(0).getType());
-    assertEquals(InterpreterResult.Type.HTML, interpreterResultMessages.get(1).getType());
-    assertEquals(InterpreterResult.Type.HTML, interpreterResultMessages.get(2).getType());
-    // docs_json is the source data of plotting which bokeh would use to render the plotting.
-    assertTrue(interpreterResultMessages.get(2).getData().contains("docs_json"));
-=======
         "import pandas as pd, numpy as np\n"
             + "idx = pd.date_range('1/1/2000', periods=1000)\n"
             + "df = pd.DataFrame(np.random.randn(1000, 4),"
@@ -357,7 +319,6 @@
         context.out.toInterpreterResultMessage().get(0).getData());
     // docs_json is the source data of plotting which bokeh would use to render the plotting.
     assertTrue(context.out.toString().contains("docs_json"), context.out.toString());
->>>>>>> 13ca4ea3
   }
 
   // TODO(zjffdu) Enable it after new altair is released with this PR.
