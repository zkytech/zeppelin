--- conflicted
+++ resolved
@@ -95,12 +95,7 @@
     pandasSqlInterpreter.setInterpreterGroup(intpGroup);
 
     List<Interpreter> interpreters =
-<<<<<<< HEAD
-            Arrays.asList(pythonInterpreter, ipythonInterpreter, pandasSqlInterpreter);
-
-=======
         Arrays.asList(pythonInterpreter, ipythonInterpreter, pandasSqlInterpreter);
->>>>>>> 13ca4ea3
 
     intpGroup.put("session_1", interpreters);
 
