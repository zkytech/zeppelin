#
# Licensed to the Apache Software Foundation (ASF) under one or more
# contributor license agreements.  See the NOTICE file distributed with
# this work for additional information regarding copyright ownership.
# The ASF licenses this file to You under the Apache License, Version 2.0
# (the "License"); you may not use this file except in compliance with
# the License.  You may obtain a copy of the License at
#
#    http://www.apache.org/licenses/LICENSE-2.0
#
# Unless required by applicable law or agreed to in writing, software
# distributed under the License is distributed on an "AS IS" BASIS,
# WITHOUT WARRANTIES OR CONDITIONS OF ANY KIND, either express or implied.
# See the License for the specific language governing permissions and
# limitations under the License.
#
apiVersion: v1
kind: ConfigMap
metadata:
  name: zeppelin-server-conf-map
data:
  # 'serviceDomain' is a Domain name to use for accessing Zeppelin UI.
  # Should point IP address of 'zeppelin-server' service.
  #
  # Wildcard subdomain need to be point the same IP address to access service inside of Pod (such as SparkUI).
  # i.e. if service domain is 'local.zeppelin-project.org', DNS configuration should make 'local.zeppelin-project.org' and '*.local.zeppelin-project.org' point the same address.
  #
  # Default value is 'local.zeppelin-project.org' while it points 127.0.0.1 and `kubectl port-forward zeppelin-server` will give localhost to connects.
  # If you have your ingress controller configured to connect to `zeppelin-server` service and have a domain name for it (with wildcard subdomain point the same address), you can replace serviceDomain field with your own domain.
  SERVICE_DOMAIN: local.zeppelin-project.org:8080
<<<<<<< HEAD
  ZEPPELIN_K8S_SPARK_CONTAINER_IMAGE: spark:2.4.5
  ZEPPELIN_K8S_CONTAINER_IMAGE: apache/zeppelin-interpreter:0.10.1
=======
  ZEPPELIN_K8S_SPARK_CONTAINER_IMAGE: spark:3.4.1
  ZEPPELIN_K8S_CONTAINER_IMAGE: zeppelin-interpreter:0.11.0-SNAPSHOT
>>>>>>> 13ca4ea3
  ZEPPELIN_HOME: /opt/zeppelin
  ZEPPELIN_SERVER_RPC_PORTRANGE: 12320:12320
  # default value of 'master' property for spark interpreter.
  SPARK_MASTER: k8s://https://kubernetes.default.svc
  # default value of 'SPARK_HOME' property for spark interpreter.
  SPARK_HOME: /spark
---
apiVersion: v1
kind: ConfigMap
metadata:
  name: zeppelin-server-conf
data:
  nginx.conf: |
    daemon off;
    worker_processes auto;
    events {
      worker_connections 1024;
    }
    http {
      map $http_upgrade $connection_upgrade {
        default upgrade;
        '' close;
      }

      # first server block will be default. Proxy zeppelin server.
      server {
        listen 80;
        location / {
          proxy_pass http://localhost:8080;
          proxy_set_header Host $host;
          proxy_http_version 1.1;
          proxy_set_header Upgrade $http_upgrade;
          proxy_set_header Connection $connection_upgrade;
          proxy_redirect http://localhost $scheme://SERVICE_DOMAIN;
        }
      }

      # match request domain [port]-[service].[serviceDomain]
      # proxy extra service such as spark-ui
      server {
        listen 80;
        server_name "~(?<svc_port>[0-9]+)-(?<svc_name>[^.]*)\.(.*)";
        location / {
          resolver 127.0.0.1:53 ipv6=off;
          proxy_pass http://$svc_name.NAMESPACE.svc:$svc_port;
          proxy_set_header Host $host;
          proxy_http_version 1.1;
          proxy_set_header Upgrade $http_upgrade;
          proxy_set_header Connection $connection_upgrade;
          proxy_redirect http://localhost $scheme://SERVICE_DOMAIN;

          # redirect rule for spark ui. 302 redirect response misses port number of service domain
          proxy_redirect ~(http:[/]+[0-9]+[-][^-]+[-][^.]+)[^/]+(\/jobs.*) $1.SERVICE_DOMAIN$2;
        }
      }
    }
---
apiVersion: apps/v1
kind: Deployment
metadata:
  name: zeppelin-server
  labels:
    app.kubernetes.io/name: zeppelin-server
spec:
  replicas: 1
  selector:
    matchLabels:
      app.kubernetes.io/name: zeppelin-server
  strategy:
    type: RollingUpdate
  template:
    metadata:
      labels:
        app.kubernetes.io/name: zeppelin-server
    spec:
      serviceAccountName: zeppelin-server
      volumes:
      - name: nginx-conf
        configMap:
          name: zeppelin-server-conf
          items:
          - key: nginx.conf
            path: nginx.conf
      containers:
      - name: zeppelin-server
<<<<<<< HEAD
        image: apache/zeppelin-server:0.10.1
=======
        image: zeppelin-server:0.11.0-SNAPSHOT
>>>>>>> 13ca4ea3
        command: ["sh", "-c", "$(ZEPPELIN_HOME)/bin/zeppelin.sh"]
        lifecycle:
          preStop:
            exec:
              # SIGTERM triggers a quick exit; gracefully terminate instead
              command: ["sh", "-c", "ps -ef | grep org.apache.zeppelin.server.ZeppelinServer | grep -v grep | awk '{print $2}' | xargs kill"]
        ports:
        - name: http
          containerPort: 8080
        - name: https
          containerPort: 8443
        - name: rpc
          containerPort: 12320
        env:
        - name: POD_UID
          valueFrom:
            fieldRef:
              apiVersion: v1
              fieldPath: metadata.uid
        - name: POD_NAME
          valueFrom:
            fieldRef:
              apiVersion: v1
              fieldPath: metadata.name
        envFrom:
        - configMapRef:
            name: zeppelin-server-conf-map
      # volumeMounts:
      #  - name: zeppelin-server-notebook-volume     # configure this to persist notebook
      #    mountPath: /zeppelin/notebook
      #  - name: zeppelin-server-conf                # configure this to persist Zeppelin configuration
      #    mountPath: /zeppelin/conf
      #  - name: zeppelin-server-custom-k8s          # configure this to mount customized Kubernetes spec for interpreter
      #    mountPath: /zeppelin/k8s
      - name: zeppelin-server-gateway
        image: nginx:1.14.0
        command: ["/bin/sh", "-c"]
        env:
        - name: SERVICE_DOMAIN
          valueFrom:
            configMapKeyRef:
              name: zeppelin-server-conf-map
              key: SERVICE_DOMAIN
        args:
          - cp -f /tmp/conf/nginx.conf /etc/nginx/nginx.conf;
            sed -i -e "s/SERVICE_DOMAIN/$SERVICE_DOMAIN/g" /etc/nginx/nginx.conf;
            sed -i -e "s/NAMESPACE/$(cat /var/run/secrets/kubernetes.io/serviceaccount/namespace)/g" /etc/nginx/nginx.conf;
            cat /etc/nginx/nginx.conf;
            /usr/sbin/nginx
        volumeMounts:
          - name: nginx-conf
            mountPath: /tmp/conf
        lifecycle:
          preStop:
            exec:
              # SIGTERM triggers a quick exit; gracefully terminate instead
              command: ["/usr/sbin/nginx", "-s", "quit"]
      - name: dnsmasq  # nginx requires dns resolver for dynamic dns resolution
        image: "janeczku/go-dnsmasq:release-1.0.5"
        args:
          - --listen
          - "127.0.0.1:53"
          - --default-resolver
          - --append-search-domains
          - --hostsfile=/etc/hosts
          - --verbose
---
kind: Service
apiVersion: v1
metadata:
  name: zeppelin-server
spec:
  ports:
    - name: http
      port: 80
    - name: rpc            # port name is referenced in the code. So it shouldn't be changed.
      port: 12320
  selector:
    app.kubernetes.io/name: zeppelin-server
---
apiVersion: v1
kind: ServiceAccount
metadata:
  name: zeppelin-server
---
kind: ClusterRole
apiVersion: rbac.authorization.k8s.io/v1
metadata:
  name: zeppelin-server-role
rules:
- apiGroups: [""]
  resources: ["pods", "services", "configmaps"]
  verbs: ["create", "get", "update", "patch", "list", "delete", "watch"]
- apiGroups: ["rbac.authorization.k8s.io"]
  resources: ["roles", "rolebindings"]
  verbs: ["bind", "create", "get", "update", "patch", "list", "delete", "watch"]
---
kind: RoleBinding
apiVersion: rbac.authorization.k8s.io/v1
metadata:
  name: zeppelin-server-role-binding
  namespace: default
subjects:
- kind: ServiceAccount
  name: zeppelin-server
roleRef:
  kind: ClusterRole
  name: zeppelin-server-role
  apiGroup: rbac.authorization.k8s.io<|MERGE_RESOLUTION|>--- conflicted
+++ resolved
@@ -28,13 +28,8 @@
   # Default value is 'local.zeppelin-project.org' while it points 127.0.0.1 and `kubectl port-forward zeppelin-server` will give localhost to connects.
   # If you have your ingress controller configured to connect to `zeppelin-server` service and have a domain name for it (with wildcard subdomain point the same address), you can replace serviceDomain field with your own domain.
   SERVICE_DOMAIN: local.zeppelin-project.org:8080
-<<<<<<< HEAD
-  ZEPPELIN_K8S_SPARK_CONTAINER_IMAGE: spark:2.4.5
-  ZEPPELIN_K8S_CONTAINER_IMAGE: apache/zeppelin-interpreter:0.10.1
-=======
   ZEPPELIN_K8S_SPARK_CONTAINER_IMAGE: spark:3.4.1
   ZEPPELIN_K8S_CONTAINER_IMAGE: zeppelin-interpreter:0.11.0-SNAPSHOT
->>>>>>> 13ca4ea3
   ZEPPELIN_HOME: /opt/zeppelin
   ZEPPELIN_SERVER_RPC_PORTRANGE: 12320:12320
   # default value of 'master' property for spark interpreter.
@@ -120,11 +115,7 @@
             path: nginx.conf
       containers:
       - name: zeppelin-server
-<<<<<<< HEAD
-        image: apache/zeppelin-server:0.10.1
-=======
         image: zeppelin-server:0.11.0-SNAPSHOT
->>>>>>> 13ca4ea3
         command: ["sh", "-c", "$(ZEPPELIN_HOME)/bin/zeppelin.sh"]
         lifecycle:
           preStop:
