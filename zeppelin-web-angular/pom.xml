<?xml version="1.0" encoding="UTF-8"?>
<!--
  ~ Licensed under the Apache License, Version 2.0 (the "License");
  ~ you may not use this file except in compliance with the License.
  ~ You may obtain a copy of the License at
  ~     http://www.apache.org/licenses/LICENSE-2.0
  ~ Unless required by applicable law or agreed to in writing, software
  ~ distributed under the License is distributed on an "AS IS" BASIS,
  ~ WITHOUT WARRANTIES OR CONDITIONS OF ANY KIND, either express or implied.
  ~ See the License for the specific language governing permissions and
  ~ limitations under the License.
  -->

<project xmlns="http://maven.apache.org/POM/4.0.0" xmlns:xsi="http://www.w3.org/2001/XMLSchema-instance"
  xsi:schemaLocation="http://maven.apache.org/POM/4.0.0 https://maven.apache.org/xsd/maven-4.0.0.xsd">
  <modelVersion>4.0.0</modelVersion>

  <parent>
    <artifactId>zeppelin</artifactId>
    <groupId>org.apache.zeppelin</groupId>
<<<<<<< HEAD
    <version>0.10.1</version>
=======
    <version>0.11.0-SNAPSHOT</version>
>>>>>>> 13ca4ea3
  </parent>

  <artifactId>zeppelin-web-angular</artifactId>
  <packaging>war</packaging>
  <name>Zeppelin: web angular Application</name>

  <!-- See https://github.com/eirslett/frontend-maven-plugin/issues/229 -->
  <prerequisites>
    <maven>3.1.0</maven>
  </prerequisites>

  <properties>
    <web.e2e.disabled>true</web.e2e.disabled>
    <web.e2e.enabled>false</web.e2e.enabled>
    <zeppelin.daemon.package.base>../bin</zeppelin.daemon.package.base>
    <project.build.sourceEncoding>UTF-8</project.build.sourceEncoding>

    <!--plugin versions-->
    <plugin.frontend.nodeDownloadRoot>https://nodejs.org/dist/</plugin.frontend.nodeDownloadRoot>
    <plugin.frontend.npmDownloadRoot>https://registry.npmjs.org/npm/-/</plugin.frontend.npmDownloadRoot>
  </properties>

  <build>
    <plugins>

      <plugin>
        <groupId>org.apache.maven.plugins</groupId>
        <artifactId>maven-war-plugin</artifactId>
        <configuration>
          <warSourceDirectory>dist\zeppelin</warSourceDirectory>
          <webXml>dist\zeppelin\WEB-INF\web.xml</webXml>
        </configuration>
      </plugin>

      <plugin>
        <groupId>com.github.eirslett</groupId>
        <artifactId>frontend-maven-plugin</artifactId>
        <configuration>
          <nodeDownloadRoot>${plugin.frontend.nodeDownloadRoot}</nodeDownloadRoot>
          <npmDownloadRoot>${plugin.frontend.npmDownloadRoot}</npmDownloadRoot>
        </configuration>

        <executions>
          <execution>
            <id>install node</id>
            <goals>
              <goal>install-node-and-npm</goal>
            </goals>
            <configuration>
              <nodeVersion>${node.version}</nodeVersion>
              <npmVersion>${npm.version}</npmVersion>
            </configuration>
          </execution>

          <execution>
            <id>npm install</id>
            <goals>
              <goal>npm</goal>
            </goals>
            <configuration>
              <skip>${web.e2e.enabled}</skip>
              <arguments>install --no-lockfile</arguments>
            </configuration>
          </execution>

          <execution>
            <id>npm build</id>
            <goals>
              <goal>npm</goal>
            </goals>
            <configuration>
              <skip>${web.e2e.enabled}</skip>
              <arguments>run build</arguments>
            </configuration>
          </execution>

          <execution>
            <id>npm test</id>
            <goals>
              <goal>npm</goal>
            </goals>
            <phase>test</phase>
            <configuration>
              <skip>${web.e2e.disabled}</skip>
              <arguments>run test</arguments>
            </configuration>
          </execution>

            <execution>
              <id>npm e2e</id>
              <goals>
                <goal>npm</goal>
              </goals>
              <phase>integration-test</phase>
              <configuration>
                <skip>${web.e2e.disabled}</skip>
                <arguments>run e2e</arguments>
              </configuration>
            </execution>

        </executions>
      </plugin>

      <!--
          Disabling test report generation as it forks the lifecycle
          and results in https://issues.apache.org/jira/browse/ZEPPELIN-69

          There is no better way to do it, as per
          https://jira.codehaus.org/browse/MCOBERTURA-154
      -->
      <plugin>
        <groupId>org.codehaus.mojo</groupId>
        <artifactId>cobertura-maven-plugin</artifactId>
        <executions>
          <execution>
            <id>cobertura</id>
            <phase>none</phase>
          </execution>
        </executions>
      </plugin>

      <plugin>
        <groupId>org.apache.maven.plugins</groupId>
        <artifactId>maven-deploy-plugin</artifactId>
      </plugin>

      <plugin>
        <!-- clean task will be executed by front-end-maven plugin -->
        <artifactId>maven-clean-plugin</artifactId>
        <configuration>
          <filesets>
            <fileset>
              <directory>node</directory>
            </fileset>
            <fileset>
              <directory>node_modules</directory>
            </fileset>
          </filesets>
        </configuration>
      </plugin>

      <plugin>
        <artifactId>maven-resources-plugin</artifactId>
      </plugin>
    </plugins>
  </build>

</project><|MERGE_RESOLUTION|>--- conflicted
+++ resolved
@@ -18,11 +18,7 @@
   <parent>
     <artifactId>zeppelin</artifactId>
     <groupId>org.apache.zeppelin</groupId>
-<<<<<<< HEAD
-    <version>0.10.1</version>
-=======
     <version>0.11.0-SNAPSHOT</version>
->>>>>>> 13ca4ea3
   </parent>
 
   <artifactId>zeppelin-web-angular</artifactId>
