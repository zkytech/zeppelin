--- conflicted
+++ resolved
@@ -69,8 +69,6 @@
     this.password = props.getProperty(ElasticsearchInterpreter.ELASTICSEARCH_BASIC_AUTH_PASSWORD);
   }
 
-<<<<<<< HEAD
-=======
   private String loadProtocol(Properties props){
     String proto = props.getProperty(ElasticsearchInterpreter.ELASTICSEARCH_CLIENT_TYPE);
     if (StringUtils.isNotEmpty(proto)) {
@@ -79,7 +77,6 @@
     return proto;
   }
 
->>>>>>> 13ca4ea3
   private boolean isSucceeded(HttpResponse<?> response) {
     return response.getStatus() >= 200 && response.getStatus() < 300;
   }
