--- conflicted
+++ resolved
@@ -24,11 +24,7 @@
   <parent>
     <artifactId>zeppelin</artifactId>
     <groupId>org.apache.zeppelin</groupId>
-<<<<<<< HEAD
-    <version>0.10.1</version>
-=======
     <version>0.11.0-SNAPSHOT</version>
->>>>>>> 13ca4ea3
   </parent>
 
   <artifactId>zeppelin-zengine</artifactId>
