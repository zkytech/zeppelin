--- conflicted
+++ resolved
@@ -60,12 +60,6 @@
   private List<String> builtinNotebookRepoClassNames = Arrays.asList(
           VFSNotebookRepo.class.getName(),
           GitNotebookRepo.class.getName());
-<<<<<<< HEAD
-  private List<String> builtinOldNotebookRepoClassNames = Arrays.asList(
-          OldVFSNotebookRepo.class.getName(),
-          OldGitNotebookRepo.class.getName());
-=======
->>>>>>> 13ca4ea3
 
   public static synchronized PluginManager get() {
     if (instance == null) {
