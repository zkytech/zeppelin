--- conflicted
+++ resolved
@@ -17,11 +17,6 @@
 
 package org.apache.zeppelin.notebook;
 
-<<<<<<< HEAD
-import com.google.gson.Gson;
-import com.google.gson.GsonBuilder;
-=======
->>>>>>> 13ca4ea3
 import org.apache.zeppelin.conf.ZeppelinConfiguration;
 import org.apache.zeppelin.user.AuthenticationInfo;
 
@@ -64,10 +59,7 @@
    */
   public NoteAuth(String noteId, Map<String, Set<String>> permissions, ZeppelinConfiguration zconf) {
     this.noteId = noteId;
-<<<<<<< HEAD
-=======
     this.zconf = zconf;
->>>>>>> 13ca4ea3
     this.readers = permissions.getOrDefault("readers", new HashSet<>());
     this.writers = permissions.getOrDefault("writers", new HashSet<>());
     this.runners = permissions.getOrDefault("runners", new HashSet<>());
