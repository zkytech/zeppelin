--- conflicted
+++ resolved
@@ -29,10 +29,8 @@
 import java.util.Map;
 import java.util.Set;
 
-<<<<<<< HEAD
 import com.google.gson.Gson;
-=======
->>>>>>> 13ca4ea3
+import org.apache.commons.lang3.StringUtils;
 import org.apache.commons.lang3.StringUtils;
 import org.apache.commons.lang3.exception.ExceptionUtils;
 import org.apache.zeppelin.common.JsonSerializable;
@@ -62,7 +60,7 @@
  * Paragraph is a representation of an execution unit.
  */
 public class Paragraph extends JobWithProgressPoller<InterpreterResult> implements Cloneable,
-        JsonSerializable {
+    JsonSerializable {
 
   private static final Logger LOGGER = LoggerFactory.getLogger(Paragraph.class);
 
@@ -349,7 +347,7 @@
       if (isEnabled()) {
         setAuthenticationInfo(getAuthenticationInfo());
         interpreter.getScheduler().submit(this);
-      } else {
+       } else {
         LOGGER.info("Skip disabled paragraph. {}", getId());
         setStatus(Job.Status.FINISHED);
         return true;
@@ -369,15 +367,7 @@
         return true;
       }
     } catch (InterpreterNotFoundException e) {
-<<<<<<< HEAD
-      InterpreterResult intpResult =
-              new InterpreterResult(InterpreterResult.Code.ERROR,
-                      String.format("Interpreter %s not found", this.intpText));
-      setReturn(intpResult, e);
-      setStatus(Job.Status.ERROR);
-=======
       setInterpreterNotFound(e);
->>>>>>> 13ca4ea3
       return false;
     } catch (Throwable e) {
       setUnexpectedException(e);
@@ -827,6 +817,7 @@
       Map<String, Object> config
               = interpreterSetting.getConfig(interpreter.getClassName());
       mergeConfig(config);
+
       if (shouldSkipRunParagraph()) {
         LOGGER.info("Skip to run blank paragraph. {}", getId());
         setStatus(Job.Status.FINISHED);
