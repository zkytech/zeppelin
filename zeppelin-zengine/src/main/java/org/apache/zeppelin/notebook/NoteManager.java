--- conflicted
+++ resolved
@@ -246,13 +246,6 @@
     // update notebookrepo
     this.notebookRepo.move(noteId, notePath, newNotePath, subject);
 
-<<<<<<< HEAD
-    // save note if note name is changed, because we need to update the note field in note json.
-    String oldNoteName = getNoteName(notePath);
-    String newNoteName = getNoteName(newNotePath);
-    if (!StringUtils.equalsIgnoreCase(oldNoteName, newNoteName)) {
-      this.notebookRepo.save(noteNode.note, subject);
-=======
     // Update path of the note
     if (!StringUtils.equals(notePath, newNotePath)) {
       processNote(noteId,
@@ -271,7 +264,6 @@
           this.notebookRepo.save(note, subject);
           return null;
         });
->>>>>>> 13ca4ea3
     }
   }
 
