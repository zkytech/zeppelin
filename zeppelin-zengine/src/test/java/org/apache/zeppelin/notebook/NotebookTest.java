--- conflicted
+++ resolved
@@ -1299,13 +1299,8 @@
         new HashSet<>(Arrays.asList("user1"))));
 
     // Test clearing of permissions
-<<<<<<< HEAD
-    authorizationService.setReaders(note.getId(), new HashSet<>());
-    assertTrue(authorizationService.isReader(note.getId(),
-=======
     authorizationService.setReaders(noteId, new HashSet<>());
     assertTrue(authorizationService.isReader(noteId,
->>>>>>> 13ca4ea3
         new HashSet<>(Arrays.asList("user2"))));
     assertTrue(authorizationService.isReader(noteId,
         new HashSet<>(Arrays.asList("user4"))));
@@ -1325,25 +1320,6 @@
     String noteId = notebook.createNote("note1", new AuthenticationInfo(user1));
 
     // check that user1 is owner, reader, runner and writer
-<<<<<<< HEAD
-    assertTrue(authorizationService.isOwner(note.getId(),
-      new HashSet<>(Arrays.asList(user1))));
-    assertTrue(authorizationService.isReader(note.getId(),
-      new HashSet<>(Arrays.asList(user1))));
-    assertTrue(authorizationService.isRunner(note.getId(),
-      new HashSet<>(Arrays.asList(user2))));
-    assertTrue(authorizationService.isWriter(note.getId(),
-      new HashSet<>(Arrays.asList(user1))));
-
-    // since user1 and user2 both have admin role, user2 will be reader and writer as well
-    assertFalse(authorizationService.isOwner(note.getId(),
-      new HashSet<>(Arrays.asList(user2))));
-    assertTrue(authorizationService.isReader(note.getId(),
-      new HashSet<>(Arrays.asList(user2))));
-    assertTrue(authorizationService.isRunner(note.getId(),
-      new HashSet<>(Arrays.asList(user2))));
-    assertTrue(authorizationService.isWriter(note.getId(),
-=======
     assertTrue(authorizationService.isOwner(noteId,
       new HashSet<>(Arrays.asList(user1))));
     assertTrue(authorizationService.isReader(noteId,
@@ -1361,7 +1337,6 @@
     assertTrue(authorizationService.isRunner(noteId,
       new HashSet<>(Arrays.asList(user2))));
     assertTrue(authorizationService.isWriter(noteId,
->>>>>>> 13ca4ea3
       new HashSet<>(Arrays.asList(user2))));
 
     // check that user1 has note listed in his workbench
@@ -1720,28 +1695,6 @@
 
   @Test
   public void testGetAllNotes() throws Exception {
-<<<<<<< HEAD
-    Note note1 = notebook.createNote("note1", anonymous);
-    Note note2 = notebook.createNote("note2", anonymous);
-    assertEquals(2, notebook.getAllNotes(note -> authorizationService.isReader(note.getId(), new HashSet<>(Arrays.asList("anonymous")))).size());
-
-    authorizationService.setOwners(note1.getId(), new HashSet<>(Arrays.asList("user1")));
-    authorizationService.setWriters(note1.getId(), new HashSet<>(Arrays.asList("user1")));
-    authorizationService.setRunners(note1.getId(), new HashSet<>(Arrays.asList("user1")));
-    authorizationService.setReaders(note1.getId(), new HashSet<>(Arrays.asList("user1")));
-    assertEquals(1, notebook.getAllNotes(note -> authorizationService.isReader(note.getId(), new HashSet<>(Arrays.asList("anonymous")))).size());
-    assertEquals(2, notebook.getAllNotes(note -> authorizationService.isReader(note.getId(), new HashSet<>(Arrays.asList("user1")))).size());
-
-    authorizationService.setOwners(note2.getId(), new HashSet<>(Arrays.asList("user2")));
-    authorizationService.setWriters(note2.getId(), new HashSet<>(Arrays.asList("user2")));
-    authorizationService.setReaders(note2.getId(), new HashSet<>(Arrays.asList("user2")));
-    authorizationService.setRunners(note2.getId(), new HashSet<>(Arrays.asList("user2")));
-    assertEquals(0, notebook.getAllNotes(note -> authorizationService.isReader(note.getId(), new HashSet<>(Arrays.asList("anonymous")))).size());
-    assertEquals(1, notebook.getAllNotes(note -> authorizationService.isReader(note.getId(), new HashSet<>(Arrays.asList("user1")))).size());
-    assertEquals(1, notebook.getAllNotes(note -> authorizationService.isReader(note.getId(), new HashSet<>(Arrays.asList("user2")))).size());
-    notebook.removeNote(note1, AuthenticationInfo.ANONYMOUS);
-    notebook.removeNote(note2, AuthenticationInfo.ANONYMOUS);
-=======
     String note1Id = notebook.createNote("note1", anonymous);
     String note2Id = notebook.createNote("note2", anonymous);
     assertEquals(2, notebook.getNotesInfo(noteId -> authorizationService.isReader(noteId, new HashSet<>(Arrays.asList("anonymous")))).size());
@@ -1762,7 +1715,6 @@
     assertEquals(1, notebook.getNotesInfo(noteId -> authorizationService.isReader(noteId, new HashSet<>(Arrays.asList("user2")))).size());
     notebook.removeNote(note1Id, AuthenticationInfo.ANONYMOUS);
     notebook.removeNote(note2Id, AuthenticationInfo.ANONYMOUS);
->>>>>>> 13ca4ea3
   }
 
   @Test
@@ -1780,13 +1732,8 @@
 
   @Test
   public void testGetAllNotesWithDifferentPermissions() throws IOException {
-<<<<<<< HEAD
-    List<Note> notes1 = notebook.getAllNotes(note -> authorizationService.isReader(note.getId(), new HashSet<>(Arrays.asList("user1"))));
-    List<Note> notes2 = notebook.getAllNotes(note -> authorizationService.isReader(note.getId(), new HashSet<>(Arrays.asList("user2"))));
-=======
     List<NoteInfo> notes1 = notebook.getNotesInfo(noteId -> authorizationService.isReader(noteId, new HashSet<>(Arrays.asList("user1"))));
     List<NoteInfo> notes2 = notebook.getNotesInfo(noteId -> authorizationService.isReader(noteId, new HashSet<>(Arrays.asList("user2"))));
->>>>>>> 13ca4ea3
     assertEquals(0, notes1.size());
     assertEquals(0, notes2.size());
 
@@ -1794,29 +1741,6 @@
     String note1Id = notebook.createNote("note1", new AuthenticationInfo("user1"));
 
     // note is public since readers and writers empty
-<<<<<<< HEAD
-    notes1 = notebook.getAllNotes(note -> authorizationService.isReader(note.getId(), new HashSet<>(Arrays.asList("user1"))));
-    notes2 = notebook.getAllNotes(note -> authorizationService.isReader(note.getId(), new HashSet<>(Arrays.asList("user2"))));
-    assertEquals(1, notes1.size());
-    assertEquals(1, notes2.size());
-
-    authorizationService.setReaders(note1.getId(), new HashSet<>(Arrays.asList("user1")));
-    //note is public since writers empty
-    notes1 = notebook.getAllNotes(note -> authorizationService.isReader(note.getId(), new HashSet<>(Arrays.asList("user1"))));
-    notes2 = notebook.getAllNotes(note -> authorizationService.isReader(note.getId(), new HashSet<>(Arrays.asList("user2"))));
-    assertEquals(1, notes1.size());
-    assertEquals(1, notes2.size());
-
-    authorizationService.setRunners(note1.getId(), new HashSet<>(Arrays.asList("user1")));
-    notes1 = notebook.getAllNotes(note -> authorizationService.isReader(note.getId(), new HashSet<>(Arrays.asList("user1"))));
-    notes2 = notebook.getAllNotes(note -> authorizationService.isReader(note.getId(), new HashSet<>(Arrays.asList("user2"))));
-    assertEquals(1, notes1.size());
-    assertEquals(1, notes2.size());
-
-    authorizationService.setWriters(note1.getId(), new HashSet<>(Arrays.asList("user1")));
-    notes1 = notebook.getAllNotes(note -> authorizationService.isReader(note.getId(), new HashSet<>(Arrays.asList("user1"))));
-    notes2 = notebook.getAllNotes(note -> authorizationService.isReader(note.getId(), new HashSet<>(Arrays.asList("user2"))));
-=======
     notes1 = notebook.getNotesInfo(noteId -> authorizationService.isReader(noteId, new HashSet<>(Arrays.asList("user1"))));
     notes2 = notebook.getNotesInfo(noteId -> authorizationService.isReader(noteId, new HashSet<>(Arrays.asList("user2"))));
     assertEquals(1, notes1.size());
@@ -1838,7 +1762,6 @@
     authorizationService.setWriters(note1Id, new HashSet<>(Arrays.asList("user1")));
     notes1 = notebook.getNotesInfo(noteId -> authorizationService.isReader(noteId, new HashSet<>(Arrays.asList("user1"))));
     notes2 = notebook.getNotesInfo(noteId -> authorizationService.isReader(noteId, new HashSet<>(Arrays.asList("user2"))));
->>>>>>> 13ca4ea3
     assertEquals(1, notes1.size());
     assertEquals(0, notes2.size());
   }
@@ -1849,13 +1772,8 @@
     assertTrue(conf.isNotebookPublic());
     assertTrue(authorizationService.isPublic());
 
-<<<<<<< HEAD
-    List<Note> notes1 = notebook.getAllNotes(note -> authorizationService.isReader(note.getId(), new HashSet<>(Arrays.asList("user1"))));
-    List<Note> notes2 = notebook.getAllNotes(note -> authorizationService.isReader(note.getId(), new HashSet<>(Arrays.asList("user2"))));
-=======
     List<NoteInfo> notes1 = notebook.getNotesInfo(noteId -> authorizationService.isReader(noteId, new HashSet<>(Arrays.asList("user1"))));
     List<NoteInfo> notes2 = notebook.getNotesInfo(noteId -> authorizationService.isReader(noteId, new HashSet<>(Arrays.asList("user2"))));
->>>>>>> 13ca4ea3
     assertEquals(0, notes1.size());
     assertEquals(0, notes2.size());
 
@@ -1863,13 +1781,8 @@
     String notePublicId = notebook.createNote("note1", new AuthenticationInfo("user1"));
 
     // both users have note
-<<<<<<< HEAD
-    notes1 = notebook.getAllNotes(note -> authorizationService.isReader(note.getId(), new HashSet<>(Arrays.asList("user1"))));
-    notes2 = notebook.getAllNotes(note -> authorizationService.isReader(note.getId(), new HashSet<>(Arrays.asList("user2"))));
-=======
     notes1 = notebook.getNotesInfo(noteId -> authorizationService.isReader(noteId, new HashSet<>(Arrays.asList("user1"))));
     notes2 = notebook.getNotesInfo(noteId -> authorizationService.isReader(noteId, new HashSet<>(Arrays.asList("user2"))));
->>>>>>> 13ca4ea3
     assertEquals(1, notes1.size());
     assertEquals(1, notes2.size());
     assertEquals(notes1.get(0).getId(), notePublicId);
@@ -1889,13 +1802,8 @@
     assertFalse(authorizationService.isPublic());
 
     // check that still 1 note per user
-<<<<<<< HEAD
-    notes1 = notebook.getAllNotes(note -> authorizationService.isReader(note.getId(), new HashSet<>(Arrays.asList("user1"))));
-    notes2 = notebook.getAllNotes(note -> authorizationService.isReader(note.getId(), new HashSet<>(Arrays.asList("user2"))));
-=======
     notes1 = notebook.getNotesInfo(noteId -> authorizationService.isReader(noteId, new HashSet<>(Arrays.asList("user1"))));
     notes2 = notebook.getNotesInfo(noteId -> authorizationService.isReader(noteId, new HashSet<>(Arrays.asList("user2"))));
->>>>>>> 13ca4ea3
     assertEquals(1, notes1.size());
     assertEquals(1, notes2.size());
 
@@ -1903,13 +1811,8 @@
     String notePrivateId = notebook.createNote("note2", new AuthenticationInfo("user1"));
 
     // only user1 have notePrivate right after creation
-<<<<<<< HEAD
-    notes1 = notebook.getAllNotes(note -> authorizationService.isReader(note.getId(), new HashSet<>(Arrays.asList("user1"))));
-    notes2 = notebook.getAllNotes(note -> authorizationService.isReader(note.getId(), new HashSet<>(Arrays.asList("user2"))));
-=======
     notes1 = notebook.getNotesInfo(noteId -> authorizationService.isReader(noteId, new HashSet<>(Arrays.asList("user1"))));
     notes2 = notebook.getNotesInfo(noteId -> authorizationService.isReader(noteId, new HashSet<>(Arrays.asList("user2"))));
->>>>>>> 13ca4ea3
     assertEquals(2, notes1.size());
     assertEquals(1, notes2.size());
     boolean found = false;
@@ -1960,37 +1863,6 @@
       });
   }
 
-<<<<<<< HEAD
-  @Test
-  public void testMoveNote() throws InterruptedException, IOException {
-    Note note = null;
-    try {
-      note = notebook.createNote("note1", anonymous);
-      assertEquals("note1", note.getName());
-      assertEquals("/note1", note.getPath());
-      notebook.moveNote(note.getId(), "/tmp/note2", anonymous);
-
-      // read note json file to check the name field is updated
-      File noteFile = new File(conf.getNotebookDir() + "/" + notebookRepo.buildNoteFileName(note));
-      String noteJson = IOUtils.toString(new FileInputStream(noteFile));
-      assertTrue(noteJson, noteJson.contains("note2"));
-    } finally {
-      if (note != null) {
-        notebook.removeNote(note, anonymous);
-      }
-    }
-  }
-
-  private void delete(File file) {
-    if (file.isFile()) {
-      file.delete();
-    } else if (file.isDirectory()) {
-      File[] files = file.listFiles();
-      if (files != null && files.length > 0) {
-        for (File f : files) {
-          delete(f);
-        }
-=======
   @ParameterizedTest
   @MethodSource("provideMoveTestParameters")
   public void testMoveNote(String oldName, String newPath) throws InterruptedException, IOException {
@@ -2017,7 +1889,6 @@
     } finally {
       if (noteId != null) {
         notebook.removeNote(noteId, anonymous);
->>>>>>> 13ca4ea3
       }
     }
   }
