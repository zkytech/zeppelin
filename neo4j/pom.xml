--- conflicted
+++ resolved
@@ -23,11 +23,7 @@
   <parent>
     <artifactId>zeppelin-interpreter-parent</artifactId>
     <groupId>org.apache.zeppelin</groupId>
-<<<<<<< HEAD
-    <version>0.10.1</version>
-=======
     <version>0.11.0-SNAPSHOT</version>
->>>>>>> 13ca4ea3
     <relativePath>../zeppelin-interpreter-parent/pom.xml</relativePath>
   </parent>
 
@@ -80,18 +76,6 @@
   <build>
     <plugins>
       <plugin>
-<<<<<<< HEAD
-        <artifactId>maven-enforcer-plugin</artifactId>
-        <executions>
-          <execution>
-            <id>enforce</id>
-            <phase>none</phase>
-          </execution>
-        </executions>
-      </plugin>
-      <plugin>
-=======
->>>>>>> 13ca4ea3
         <artifactId>maven-resources-plugin</artifactId>
       </plugin>
       <plugin>
